#!/usr/bin/env python3
import argparse
import json
import shutil
from abc import ABC, abstractmethod
from argparse import ArgumentParser, ArgumentTypeError, BooleanOptionalAction
from dataclasses import dataclass
import multiprocessing
import os
from pathlib import Path
import statistics
from subprocess import check_output, CalledProcessError
import sys
from datetime import datetime
from typing import Any, Literal, Mapping

import pandas as pd
import matplotlib.pyplot as plt
import seaborn as sns

DEFAULT_ENCODINGS = ["Unencoded", "Dictionary", "RunLength", "FixedStringDictionary", "LZ4"]


def print_error(*args, **kwargs) -> None:
    print(*args, file=sys.stderr, **kwargs)


def rm_dir(path: str) -> None:
    dirpath = Path(path)
    if dirpath.exists() and dirpath.is_dir():
        shutil.rmtree(dirpath)


def read_json(path: str) -> dict:
    with open(path) as file:
        return json.load(file)


def flatten(x: list[list], /) -> list:
    return [item for sublist in x for item in sublist]


class DictConvertible(ABC):
    @abstractmethod
    def as_dict(self) -> dict:
        ...


@dataclass(frozen=True, slots=True)
class Runtime(DictConvertible):
    benchmark_name: str
    durations: list[float]

    def as_dict(self) -> dict:
        return {
            "benchmark_name": self.benchmark_name,
            "durations": self.durations,
        }

    def min(self) -> float:
        return min(self.durations)

    def max(self) -> float:
        return max(self.durations)

    def average(self) -> float:
        return statistics.fmean(self.durations)

    def median(self) -> float:
        return statistics.median(self.durations)


@dataclass(slots=True)
class Runtimes(DictConvertible):
    runtimes: list[Runtime]
    encoding: str
    benchmark_name: str
    threading: str

    def as_dict(self) -> dict:
        return {"runtimes": list(runtime.as_dict() for runtime in self.runtimes)}

    def min(self) -> float:
        return min(map(lambda x: x.median(), self.runtimes))

    def max(self) -> float:
        return max(map(lambda x: x.median(), self.runtimes))

    def average(self) -> float:
        return statistics.fmean(map(lambda x: x.median(), self.runtimes))

    def median(self) -> float:
        return statistics.median(map(lambda x: x.median(), self.runtimes))

    @classmethod
    def from_json(cls, json_path: str) -> "Runtimes":
        json_data = read_json(json_path)
        runtimes = cls(
            [], f"{json_data['branch']}-{json_data['encoding']}", json_data["benchmark_name"], json_data["threading"]
        )
        json_data = json_data["benchmark"]
        for benchmark in json_data["benchmarks"]:
            name = benchmark["name"]
            durations: list[float] = [run["duration"] for run in benchmark["successful_runs"]]
            runtime = Runtime(name, durations)
            runtimes.runtimes.append(runtime)
        return runtimes


@dataclass(frozen=True, slots=True)
class MemoryConsumption(DictConvertible):
    column_name: str
    column_type: str
    memory_consumption: int

    def as_dict(self) -> dict:
        return {
            "column_name": self.column_name,
            "column_type": self.column_type,
            "memory_consumption": self.memory_consumption,
        }


@dataclass(slots=True)
class Metrics(DictConvertible):
    memory_consumptions: list[MemoryConsumption]
    encoding: str
    benchmark_name: str

    def as_dict(self) -> dict:
        return {"memory_consumption": list(consumption.as_dict() for consumption in self.memory_consumptions)}

    def _as_generator(self, *, only_string_columns: bool):
        return (
            consumption
            for consumption in self.memory_consumptions
            if not only_string_columns or consumption.column_type == "string"
        )

    def min(self, *, only_string_columns: bool) -> int:
        return min(map(lambda x: x.memory_consumption, self._as_generator(only_string_columns=only_string_columns)))

    def max(self, *, only_string_columns: bool) -> int:
        return max(map(lambda x: x.memory_consumption, self._as_generator(only_string_columns=only_string_columns)))

    def average(self, *, only_string_columns: bool) -> float:
        return statistics.fmean(
            map(lambda x: x.memory_consumption, self._as_generator(only_string_columns=only_string_columns))
        )

    def median(self, *, only_string_columns: bool) -> float:
        return statistics.median(
            map(lambda x: x.memory_consumption, self._as_generator(only_string_columns=only_string_columns))
        )

    def sum(self, *, only_string_columns: bool) -> int:
        return sum(map(lambda x: x.memory_consumption, self._as_generator(only_string_columns=only_string_columns)))

    @classmethod
    def from_json(cls, json_path: str) -> "Metrics":
        json_data = read_json(json_path)
        metrics = cls([], f"{json_data['branch']}-{json_data['encoding']}", json_data["benchmark_name"])
        json_data = json_data["benchmark"]
        for segment in json_data["segments"]:
            # Only consider moment == "init".
            if segment["moment"] != "init":
                continue
            column_type = segment["column_data_type"]
            column_name = segment["column_name"]
            estimated_size = segment["estimated_size_in_bytes"]
            metrics.memory_consumptions.append(
                MemoryConsumption(column_name, column_type, estimated_size)
            )
        return metrics


def clean_encoding_name(encoding: str) -> str:
    return (
        encoding_without_branch
        if (encoding_without_branch := encoding.split("-")[-1]) in DEFAULT_ENCODINGS
        or encoding_without_branch.split(" ")[0] in DEFAULT_ENCODINGS
        else encoding
    )


def plot(results: dict[str, list], *, title: str, yaxis: str, path: str, figsize: tuple[int, int] = (15, 10)) -> None:
    f, axis = plt.subplots(1, 1, figsize=figsize)
    # The transposing of the orientation is done to allow for empty cells.
    data = pd.DataFrame.from_dict(results, orient="index")
    data = data.transpose()
<<<<<<< HEAD
    data = data.rename(clean_encoding_name, axis="columns")
    print_debug(data, required_verbosity_level=3)
=======
    data = data.rename(clean_encoding_name, axis='columns')
>>>>>>> cf589e8c
    if data.empty:
        print_error("Data Frame is empty; no result data to show!")
        return
    data.plot(
        kind="box",
        ax=axis,
        title=title,
        xlabel="Encodings",
        ylabel=f"{yaxis} (Logarithmic Scale)",
        logy=True,
    )
    axis.set_xticklabels(axis.get_xticklabels(), rotation=-45)
    f.tight_layout()
    f.savefig(path)


def refine_stats(
    stats: dict[str, tuple[Mapping[Literal["ST", "MT"], Mapping[str, Runtimes]], Mapping[str, Metrics]]]
) -> dict:
    result = {"ENCODING": [], "RUNTIME": [], "MODE": [], "SIZE": [], "BENCHMARK": []}
    for benchmark_name, benchmark_results in stats.items():
        for threading, runtimes in benchmark_results[0].items():
            for encoding, runtime_wrapper in runtimes.items():
                runtime = runtime_wrapper.average() / 1e9  # Given in nanoseconds, return seconds
                metrics = benchmark_results[1][encoding]
                size = metrics.sum(only_string_columns=True) / 1e6  # Given in Bytes, return MB
                result["SIZE"].append(size)
                result["RUNTIME"].append(runtime)
                result["MODE"].append(threading)
                cleaned_encoding_name = clean_encoding_name(encoding)
                result["ENCODING"].append(cleaned_encoding_name)
                result["BENCHMARK"].append(benchmark_name)
    return result


def plot_stats(
    stats: dict[str, tuple[Mapping[Literal["ST", "MT"], Mapping[str, Runtimes]], Mapping[str, Metrics]]],
    *,
    path: str,
    sharex: bool,
    sharey: bool,
) -> None:
    data = pd.DataFrame.from_dict(refine_stats(stats))
<<<<<<< HEAD
    data = data.sort_values("ENCODING")
=======
    data = data.sort_values(['BENCHMARK', 'ENCODING'])
>>>>>>> cf589e8c
    g = sns.FacetGrid(data, col="BENCHMARK", row="MODE", hue="ENCODING", sharex=sharex, sharey=sharey)
    g.map(sns.scatterplot, "SIZE", "RUNTIME")
    g.set(xscale="log")
    g.add_legend()
    g.set_axis_labels("Memory Consumption [Sum MB] (Log)", "Duration [Avg Seconds]")
    g.tight_layout()
    g.savefig(path)


def plot_query_timings(stats: list[Runtimes], *, benchmark_name: str, path: str,
                       figsize: tuple[int, int] = (30, 10)) -> None:
    stats = [stat for stat in stats if stat.threading == 'ST']
    grouped: dict[str, list[Runtimes]] = Evaluation.group_by(stats, "encoding")
    stats_grouped_by_encoding = {
        encoding: {
            runtime.benchmark_name: runtime.median() / 1e9  # Provided in ns, wanted s
            for runtime
            in flatten(list(map(lambda x: x.runtimes, runtimes)))
        }
        for encoding, runtimes
        in grouped.items()
    }
    data = pd.DataFrame.from_dict(stats_grouped_by_encoding)
    data = data.rename(clean_encoding_name, axis='columns')
    data = data.reindex(sorted(data.columns), axis=1)
    f, axis = plt.subplots(1, 1, figsize=figsize)
    if data.empty:
        print_error("Data Frame is empty; no result data to show!")
        return
    data.plot(
        kind="bar",
        ax=axis,
        title=f"Query times for benchmark {benchmark_name} (ST)",
        xlabel="Queries",
        ylabel=f"Median Runtime (seconds) across all runs of the query (Logarithmic Scale)",
        logy=True
    )
    f.tight_layout()
    f.savefig(path)


class Benchmarking:
    @dataclass(frozen=True)
    class Config:
        benchmarks: list[str]
        encodings: list[str]
        build_path: str
        threading: Literal["ST", "MT", "both"]
        time_limit: int
        scale_factor: float
        tmp_path: str
        metrics: bool

        @classmethod
        def from_namespace(cls, namespace: argparse.Namespace) -> "Benchmarking.Config":
            encodings = flatten(namespace.encodings)
            if namespace.default_encodings:
                encodings.extend(DEFAULT_ENCODINGS)
            if len(encodings) == 0:
                exit("No encodings to test")
            return cls(
                benchmarks=flatten(namespace.benchmarks),
                encodings=encodings,
                build_path=namespace.build_path,
                threading=namespace.threading,
                time_limit=namespace.time_limit,
                scale_factor=namespace.scale_factor,
                tmp_path=namespace.tmp_path,
                metrics=namespace.metrics,
            )

    @staticmethod
    def register_arguments(parser: ArgumentParser) -> ArgumentParser:
        def check_positive(value) -> int:
            ivalue = int(value)
            if ivalue <= 0:
                raise ArgumentTypeError("%s is an invalid positive int value" % value)
            return ivalue

        parser.add_argument(
            "-b",
            "--benchmark",
            action="append",
            dest="benchmarks",
            nargs="*",
            help="A benchmark (e.g. hyriseBenchmarkTPCH) to run.",
        )
        parser.add_argument(
            "-e",
            "--encoding",
            action="append",
            dest="encodings",
            nargs="*",
            default=[],
            help="An encoding that should be tested.",
        )
        parser.add_argument(
            "-p",
            "--build-path",
            dest="build_path",
            type=str,
            required=True,
            help="Path where the executables to benchmark are located.",
        )
        parser.add_argument(
            "-t",
            "--threading",
            dest="threading",
            type=str,
            required=False,
            default="both",
            help="Which threading should be executed. Variants: ST, MT, both",
        )
        parser.add_argument(
            "-l",
            "--timeout",
            dest="time_limit",
            type=check_positive,
            required=False,
            default=60,
            help="The timeout in seconds to pass to the benchmarks. Defaults to 60.",
        )
        parser.add_argument(
            "-s",
            "--scale-factor",
            dest="scale_factor",
            type=float,
            required=True,
            help="The scale factor to pass to the benchmarks that support scaling. Note that this number might get "
            "rounded or ignored if necessary for a benchmark.",
        )
        parser.add_argument(
            "--tmp-path",
            dest="tmp_path",
            type=str,
            required=False,
            default="tmp",
            help="The directory where the benchmark result files will be stored.",
        )
        parser.add_argument(
            "-d",
            "--default-encodings",
            dest="default_encodings",
            action=BooleanOptionalAction,
            default=False,
            help="Whether to run benchmarks for all default encodings.",
        )
        parser.add_argument(
            "-m",
            "--metrics",
            dest="metrics",
            action=BooleanOptionalAction,
            default=False,
            help="Whether to run metrics benchmarks or timing benchmarks.",
        )
        return parser

    @staticmethod
    def run(config: Config) -> list[Path]:
        """
        Runs all benchmarks as outlined in the passed-in config.

        Returns a list of paths of output files, one for each benchmark.
        """

        @dataclass(frozen=True)
        class BenchmarkConfig(ABC):
            encoding: str
            threading: Literal["ST", "MT"]
            time_limit: int
            scale_factor: float
            metrics: bool

        class BenchmarkRunner:
            name = "Benchmark"

            def __init__(self, path: str, tmp_path: str):
                self._config: BenchmarkConfig | None = None
                self._path = path
                self._tmp_path = tmp_path

            @staticmethod
            def create(name: str, *args: Any, **kwargs: Any) -> "BenchmarkRunner":
                classes = {
                    "hyriseBenchmarkTPCH": TpcHBenchmarkRunner,
                    "hyriseBenchmarkTPCDS": TpcDsBenchmarkRunner,
                    "hyriseBenchmarkJoinOrder": JobBenchmarkRunner,
                    "hyriseBenchmarkStarSchema": SsbBenchmarkRunner,
                }
                return classes[name](*args, **kwargs)

            def _write_encoding_config_file(self, threading: Literal["ST", "MT"], encoding: str, metrics: bool) -> str:
                """
                Create a config file as depicted in the `--full_help` of the benchmarks and return its path.
                """
                config_path = os.path.join(self._tmp_path, "config",
                                           f"{self.name}-{threading}-{encoding}-{metrics}.json")
                config_contents = {"default": {"encoding": "Dictionary"}, "type": {"string": {"encoding": encoding}}}
                with open(config_path, mode="w") as config_file:
                    json.dump(config_contents, config_file)
                return config_path

            def run(self, benchmark_config: BenchmarkConfig) -> Path:
                self._config = benchmark_config
                return Path(self._run(self._config.threading, self._config.encoding, self._config.metrics))

            def _run(self, threading: Literal["ST", "MT"], encoding: str, metrics: bool) -> str:
                self._pre_run_cleanup()
                st_command = self._get_arguments(threading, encoding, metrics)
                check_output(st_command)
                return self._output_path(threading, encoding, metrics)

            def _get_arguments(self, threading: Literal["ST", "MT"], encoding: str, metrics: bool) -> list[str]:
                encoding_config_path = self._write_encoding_config_file(threading, encoding, metrics)
                arguments = [
                    self._path,
                    "-o",
                    self._output_path(threading, encoding, metrics),
                    "-e",
                    encoding_config_path,
                ]
                if threading == "MT":
                    arguments += ["--scheduler", "--clients", str(multiprocessing.cpu_count() // 4), "--mode=Shuffled"]
                    # Multithreaded runs need longer times to be meaningful. Default to 20 minutes.
                    arguments += ["-t", str(self._config.time_limit * 20)]
                else:
                    arguments += ["-t", str(self._config.time_limit)]
                if metrics:
                    arguments += ["--metrics", "-r", "1"]
                return arguments

            def _output_path(self, threading: Literal["ST"] | Literal["MT"], encoding: str, metrics: bool) -> str:
                try:
                    git_commit = check_output(["git", "rev-parse", "HEAD"])
                except CalledProcessError:
                    git_commit = b""
                return os.path.join(
                    self._tmp_path,
                    f'{git_commit.decode("utf-8").strip()}-{self.name}-{threading}-{encoding}-{metrics}.json',
                )

            @abstractmethod
            def _pre_run_cleanup(self):
                ...

        class TpcHBenchmarkRunner(BenchmarkRunner):
            name = "TPC-H"

            def _pre_run_cleanup(self) -> None:
                rm_dir("tpch_cached_tables")

            def _get_arguments(self, threading: Literal["ST", "MT"], encoding: str, metrics: bool) -> list[str]:
                return super()._get_arguments(threading, encoding, metrics) + ["-s", str(self._config.scale_factor)]

        class TpcDsBenchmarkRunner(BenchmarkRunner):
            name = "TPC-DS"

            def _pre_run_cleanup(self) -> None:
                rm_dir("tpcds_cached_tables")

            def _get_arguments(self, threading: Literal["ST", "MT"], encoding: str, metrics: bool) -> list[str]:
                # TPC-DS only supports integer scales.
                return super()._get_arguments(threading, encoding, metrics) + [
                    "-s",
                    str(max(1, int(self._config.scale_factor))),
                ]

        class JobBenchmarkRunner(BenchmarkRunner):
            name = "JOB"

            def _pre_run_cleanup(self) -> None:
                rm_dir("imdb_data")

        class SsbBenchmarkRunner(BenchmarkRunner):
            name = "SSB"

            def _pre_run_cleanup(self) -> None:
                rm_dir("imdb_data")

        def locate_benchmarks(benchmark_names: list[str], build_path: str, tmp_path: str) -> list[BenchmarkRunner]:
            benchmark_objects: list[BenchmarkRunner] = []
            for benchmark_name in benchmark_names:
                benchmark_path = os.path.join(build_path, benchmark_name)
                if not os.path.isfile(benchmark_path):
                    exit(f"Cannot locate {benchmark_name} at {benchmark_path}!")
                benchmark_objects.append(BenchmarkRunner.create(benchmark_name, benchmark_path, tmp_path))
            return benchmark_objects

        (Path(config.tmp_path) / Path("config")).mkdir(parents=True, exist_ok=True)
        benchmarks = locate_benchmarks(config.benchmarks, config.build_path, config.tmp_path)
        result_paths: list[Path] = []
        threading_modes: list[Literal["ST", "MT"]] = ["ST", "MT"] if config.threading == "both" else [config.threading]
        if config.metrics:
            threading_modes = ["ST"]
        total_runs = len(benchmarks) * len(config.encodings) * len(threading_modes)
        current_benchmark = 0
        for benchmark in benchmarks:
            for encoding_to_benchmark in config.encodings:
                for threading_mode in threading_modes:
                    current_benchmark += 1
                    print(f"Running benchmark {current_benchmark}/{total_runs}")
                    print(f"\tCurrently running {benchmark.name} with {encoding_to_benchmark=} and {threading_mode=}")
                    run_config = BenchmarkConfig(
                        encoding=encoding_to_benchmark,
                        threading=threading_mode,
                        time_limit=config.time_limit,
                        scale_factor=config.scale_factor,
                        metrics=config.metrics,
                    )
                    result_path = benchmark.run(run_config)
                    # Add encoding name to result json.
                    with open(result_path, mode="r") as result_json:
                        result_json_content = json.load(result_json)
                    try:
                        git_branch = check_output(["git", "branch", "--show-current"])
                    except CalledProcessError:
                        git_branch = b""
                    result_with_encoding = {
                        "benchmark": result_json_content,
                        "encoding": encoding_to_benchmark,
                        "benchmark_name": benchmark.name,
                        "threading": threading_mode,
                        "branch": git_branch.decode("utf-8").strip(),
                    }
                    with open(result_path, mode="w") as result_json:
                        json.dump(result_with_encoding, result_json)

                    result_paths.append(result_path)
        return result_paths


class Evaluation:
    @dataclass(frozen=True)
    class Config:
        timing_benchmark_files: list[str]
        metric_benchmark_files: list[str]
        ignore_encodings: list[str]
        output_directory: str
        sharex: bool
        sharey: bool
        only_comparison: bool

        @classmethod
        def from_namespace(cls, namespace: argparse.Namespace) -> "Evaluation.Config":
            now = datetime.now()
            now_date = f"{now.year}{now.month:02d}{now.day:02d}"
            now_time = f"{now.hour}{now.minute:02d}{now.second:02d}"
            output_directory = os.path.join(namespace.output_directory, f"run-{now_date}-{now_time}")

            return cls(
                timing_benchmark_files=flatten(namespace.timing_benchmark_files),
                metric_benchmark_files=flatten(namespace.metric_benchmark_files),
                ignore_encodings=flatten(namespace.ignore_encodings),
                output_directory=output_directory,
                sharex=namespace.sharex,
                sharey=namespace.sharey,
<<<<<<< HEAD
=======
                only_comparison=namespace.only_comparison
>>>>>>> cf589e8c
            )

    @staticmethod
    def register_arguments(parser: ArgumentParser) -> ArgumentParser:
        parser.add_argument(
            "-t",
            "--timing-benchmark-files",
            action="append",
            dest="timing_benchmark_files",
            required=True,
            nargs="+",
            help="All timing benchmark files to evaluate.",
        )
        parser.add_argument(
            "-m",
            "--metric-benchmark-files",
            action="append",
            dest="metric_benchmark_files",
            required=True,
            nargs="+",
            help="All timing benchmark files to evaluate.",
        )
        parser.add_argument(
            "-i",
            "--ignore",
            action="append",
            dest="ignore_encodings",
            required=False,
            default=[],
            nargs="+",
            help="Encodings to ignore despite being present in the provided files.",
        )
        parser.add_argument(
            "-o",
            "--output-directory",
            dest="output_directory",
            type=str,
            required=True,
            help="The directory where the output should be stored.",
        )
        parser.add_argument(
            "--share-x",
            dest="sharex",
            action=BooleanOptionalAction,
            default=True,
            help="Whether to share the x axis of the comparison plot. Defaults to True.",
        )
        parser.add_argument(
            "--share-y",
            dest="sharey",
            action=BooleanOptionalAction,
            default=True,
            help="Whether to share the y axis of the comparison plot. Defaults to True.",
        )
        parser.add_argument(
            '--only-comparison',
            dest='only_comparison',
            action=BooleanOptionalAction,
            default=False,
            help='Whether to only create the comparison plot.'
        )
        return parser

    @staticmethod
    def is_excluded(encoding: str, config: Config) -> bool:
        return encoding.split("-")[-1] in config.ignore_encodings

    @staticmethod
    def run(config: Config) -> list[Path]:
        Path(config.output_directory).mkdir(parents=True, exist_ok=True)
        stats: dict[str, tuple[Mapping[Literal["ST", "MT"], Mapping[str, Runtimes]], Mapping[str, Metrics]]] = {}
        metric_comparisons, metric_paths = Evaluation._compare_metrics(config)
        timing_comparisons, timing_paths = Evaluation._compare_timing_benchmarks(config)
        metric_stats: dict[str, Mapping[str, Metrics]] = {}
        for benchmark_name, metrics in metric_comparisons.items():
            metric_stats[benchmark_name] = metrics
        for benchmark_name, runtimes in timing_comparisons.items():
            metrics = metric_stats[benchmark_name]
            stats[benchmark_name] = runtimes, metrics
        plot_path = os.path.join(config.output_directory, "comparison.svg")
        plot_stats(stats, path=plot_path, sharex=config.sharex, sharey=config.sharey)
        paths = metric_paths
        paths.extend(timing_paths)
        paths.append(Path(plot_path))
        return paths

    @staticmethod
    # Source: https://stackoverflow.com/a/5695268
    def group_by(array: list, key: str) -> dict[Any, list]:
        values = set(map(lambda x: x.__getattribute__(key), array))
        return {value: [y for y in array if y.__getattribute__(key) == value] for value in values}

    # Returns a tuple of a dictionary of the metrics grouped by benchmark and encoding with
    # path names of the corresponding plot file and raw data file.
    @staticmethod
    def _compare_metrics(config: Config) -> tuple[dict[str, dict[str, Metrics]], list[Path]]:
        paths: list[Path] = []
        result_jsons = config.metric_benchmark_files
        metrics_list = [
            metric
            for metric in [Metrics.from_json(result_json) for result_json in result_jsons]
            if not Evaluation.is_excluded(metric.encoding, config)
        ]
        metrics_grouped_by_benchmark: dict[str, list[Metrics]] = Evaluation.group_by(metrics_list, "benchmark_name")
        metrics_grouped_by_benchmark_and_encoding_list: dict[str, dict[str, list[Metrics]]] = {
            benchmark: Evaluation.group_by(metrics_by_benchmark, "encoding")
            for benchmark, metrics_by_benchmark in metrics_grouped_by_benchmark.items()
        }
        # Ensure that every benchmark-encoding combination only has one entry.
        for benchmark_group in metrics_grouped_by_benchmark_and_encoding_list.values():
            for encoding_group in benchmark_group.values():
                if len(encoding_group) > 1:
                    raise RuntimeError(f'Too many encoding groups: {len(encoding_group)}')
        metrics_grouped_by_benchmark_and_encoding: dict[str, dict[str, Metrics]] = {
            benchmark: {encoding: entries[0] for encoding, entries in group.items()}
            for benchmark, group in metrics_grouped_by_benchmark_and_encoding_list.items()
        }
        if not config.only_comparison:
            for benchmark_name, metrics_by_benchmark in metrics_grouped_by_benchmark_and_encoding.items():
                metrics: dict[str, Metrics] = {encoding: metric for encoding, metric in metrics_by_benchmark.items()}
                plot_path = os.path.join(config.output_directory, "metrics", "plots", f"{benchmark_name}.svg")
                Path(plot_path).parent.mkdir(parents=True, exist_ok=True)
                metrics_to_plot: dict[str, list[int]] = {}
                for encoding, metric in metrics.items():
                    metrics_to_plot[f"{encoding} (String)"] = list(
                        map(
                            lambda x: x.memory_consumption,
                            filter(lambda x: x.column_type == "string", metric.memory_consumptions),
                        )
                    )
                    metrics_to_plot[f"{encoding} (All)"] = list(
                        map(lambda x: x.memory_consumption, metric.memory_consumptions)
                    )
                plot(
                    metrics_to_plot,
                    title=f"Sizes for {benchmark_name}",
                    yaxis="Size of Segments",
                    path=plot_path,
                    figsize=(22, 10),
                )
                paths.append(Path(plot_path))
                # Dumps raw data.
                raw_file_path = os.path.join(config.output_directory, "metrics", "raw", f"{benchmark_name}.json")
                Path(raw_file_path).parent.mkdir(parents=True, exist_ok=True)
                with open(raw_file_path, "w") as f:
                    raw_metrics = {encoding: metric.as_dict() for encoding, metric in metrics.items()}
                    json.dump(raw_metrics, f)
                paths.append(Path(raw_file_path))
        return metrics_grouped_by_benchmark_and_encoding, paths

    @staticmethod
    def _compare_timing_benchmarks(
        config: Config,
    ) -> tuple[dict[str, dict[Literal["ST", "MT"], dict[str, Runtimes]]], list[Path]]:
        paths: list[Path] = []
        result_jsons = config.timing_benchmark_files
        timings_list = [
            timing
            for timing in [Runtimes.from_json(result_json) for result_json in result_jsons]
            if not Evaluation.is_excluded(timing.encoding, config)
        ]
        timings_grouped_by_benchmark: dict[str, list[Runtimes]] = Evaluation.group_by(timings_list, "benchmark_name")
        for benchmark_name, benchmark_group in timings_grouped_by_benchmark.items():
            plot_path = os.path.join(config.output_directory, "runtime", "plots", f"{benchmark_name}-queries.svg")
            Path(plot_path).parent.mkdir(parents=True, exist_ok=True)
            plot_query_timings(benchmark_group, benchmark_name=benchmark_name, path=plot_path)
            paths.append(Path(plot_path))
        timings_grouped_by_benchmark_and_encoding_list: dict[str, dict[str, list[Runtimes]]] = {
            benchmark: Evaluation.group_by(timings_by_benchmark, "encoding")
            for benchmark, timings_by_benchmark in timings_grouped_by_benchmark.items()
        }
        # Ensures that every benchmark-encoding combination only has two entries, one per threading.
        for benchmark_group in timings_grouped_by_benchmark_and_encoding_list.values():
            for encoding_group in benchmark_group.values():
                if len(encoding_group) > 2:
                    exit(len(encoding_group))
        timings_grouped_by_benchmark_and_encoding: dict[str, dict[Literal["ST", "MT"], dict[str, Runtimes]]] = {
            benchmark: {
                "ST": {
                    encoding: next(filter(lambda x: x.threading == "ST", entries))
                    for encoding, entries in group.items()
                },
                "MT": {
                    encoding: next(filter(lambda x: x.threading == "MT", entries))
                    for encoding, entries in group.items()
                },
            }
            for benchmark, group in timings_grouped_by_benchmark_and_encoding_list.items()
        }
<<<<<<< HEAD
        threading: Literal["ST", "MT"]
        for threading in ["ST", "MT"]:
            for name, timing_group in timings_grouped_by_benchmark_and_encoding.items():
                times = timing_group[threading]
                plot_path = path.join(config.output_directory, "runtime", "plots", f"{name}-{threading}.png")
                Path(plot_path).parent.mkdir(parents=True, exist_ok=True)
                times_to_plot = {
                    encoding: list(map(lambda x: x.median(), runtimes.runtimes)) for encoding, runtimes in times.items()
                }
                plot(
                    times_to_plot,
                    title=f"Median duration for {name}",
                    yaxis="Median runtime (in ns) across benchmark tests",
                    path=plot_path,
                )
                paths.append(Path(plot_path))
                # Dump raw data
                raw_file_path = path.join(config.output_directory, "runtime", "raw", f"{name}-{threading}.json")
                Path(raw_file_path).parent.mkdir(parents=True, exist_ok=True)
                with open(raw_file_path, "w") as f:
                    raw_times = {encoding: runtimes.as_dict() for encoding, runtimes in times.items()}
                    json.dump(raw_times, f)
                paths.append(Path(raw_file_path))
=======
        if not config.only_comparison:
            threading: Literal["ST", "MT"]
            for threading in ["ST", "MT"]:
                for name, timing_group in timings_grouped_by_benchmark_and_encoding.items():
                    times = timing_group[threading]
                    plot_path = os.path.join(config.output_directory, "runtime", "plots", f"{name}-{threading}.svg")
                    Path(plot_path).parent.mkdir(parents=True, exist_ok=True)
                    times_to_plot = {
                        encoding: list(map(lambda x: x.median(), runtimes.runtimes))
                        for encoding, runtimes in times.items()
                    }
                    plot(
                        times_to_plot,
                        title=f"Median duration for {name}",
                        yaxis="Median runtime (in ns) across benchmark tests",
                        path=plot_path,
                    )
                    paths.append(Path(plot_path))
                    # Dumps raw data.
                    raw_file_path = os.path.join(config.output_directory, "runtime", "raw", f"{name}-{threading}.json")
                    Path(raw_file_path).parent.mkdir(parents=True, exist_ok=True)
                    with open(raw_file_path, "w") as f:
                        raw_times = {encoding: runtimes.as_dict() for encoding, runtimes in times.items()}
                        json.dump(raw_times, f)
                    paths.append(Path(raw_file_path))
>>>>>>> cf589e8c
        return timings_grouped_by_benchmark_and_encoding, paths


def create_argument_parser() -> ArgumentParser:
    parser = ArgumentParser()
    subparsers = parser.add_subparsers(help="Mode of the script", dest="command")
    benchmark_parser = subparsers.add_parser("benchmark", help="Run benchmarks for Hyrise")
    Benchmarking.register_arguments(benchmark_parser)
    evaluation_parser = subparsers.add_parser("evaluate", help="Evaluate benchmark results")
    Evaluation.register_arguments(evaluation_parser)
    return parser


def main():
    parser = create_argument_parser()
    namespace = parser.parse_args()
    command = namespace.command
    match command:
        case "benchmark":
            config = Benchmarking.Config.from_namespace(namespace)
            files = Benchmarking.run(config)
            print(f"Resulting files: {files}")
        case "evaluate":
            config = Evaluation.Config.from_namespace(namespace)
            files = Evaluation.run(config)
            print(f"Resulting files: {files}")
        case _:
            print_error(f"Could not find command '{command}'!")
            exit(1)


if __name__ == "__main__":
    main()<|MERGE_RESOLUTION|>--- conflicted
+++ resolved
@@ -175,12 +175,10 @@
 
 
 def clean_encoding_name(encoding: str) -> str:
-    return (
-        encoding_without_branch
-        if (encoding_without_branch := encoding.split("-")[-1]) in DEFAULT_ENCODINGS
-        or encoding_without_branch.split(" ")[0] in DEFAULT_ENCODINGS
+    return encoding_without_branch\
+        if (encoding_without_branch := encoding.split('-')[-1]) in DEFAULT_ENCODINGS\
+        or encoding_without_branch.split(' ')[0] in DEFAULT_ENCODINGS\
         else encoding
-    )
 
 
 def plot(results: dict[str, list], *, title: str, yaxis: str, path: str, figsize: tuple[int, int] = (15, 10)) -> None:
@@ -188,12 +186,7 @@
     # The transposing of the orientation is done to allow for empty cells.
     data = pd.DataFrame.from_dict(results, orient="index")
     data = data.transpose()
-<<<<<<< HEAD
-    data = data.rename(clean_encoding_name, axis="columns")
-    print_debug(data, required_verbosity_level=3)
-=======
     data = data.rename(clean_encoding_name, axis='columns')
->>>>>>> cf589e8c
     if data.empty:
         print_error("Data Frame is empty; no result data to show!")
         return
@@ -230,18 +223,11 @@
 
 
 def plot_stats(
-    stats: dict[str, tuple[Mapping[Literal["ST", "MT"], Mapping[str, Runtimes]], Mapping[str, Metrics]]],
-    *,
-    path: str,
-    sharex: bool,
-    sharey: bool,
+    stats: dict[str, tuple[Mapping[Literal["ST", "MT"], Mapping[str, Runtimes]], Mapping[str, Metrics]]], *, path: str,
+        sharex: bool, sharey: bool
 ) -> None:
     data = pd.DataFrame.from_dict(refine_stats(stats))
-<<<<<<< HEAD
-    data = data.sort_values("ENCODING")
-=======
     data = data.sort_values(['BENCHMARK', 'ENCODING'])
->>>>>>> cf589e8c
     g = sns.FacetGrid(data, col="BENCHMARK", row="MODE", hue="ENCODING", sharex=sharex, sharey=sharey)
     g.map(sns.scatterplot, "SIZE", "RUNTIME")
     g.set(xscale="log")
@@ -598,10 +584,7 @@
                 output_directory=output_directory,
                 sharex=namespace.sharex,
                 sharey=namespace.sharey,
-<<<<<<< HEAD
-=======
                 only_comparison=namespace.only_comparison
->>>>>>> cf589e8c
             )
 
     @staticmethod
@@ -625,36 +608,36 @@
             help="All timing benchmark files to evaluate.",
         )
         parser.add_argument(
-            "-i",
-            "--ignore",
-            action="append",
-            dest="ignore_encodings",
+            '-i',
+            '--ignore',
+            action='append',
+            dest='ignore_encodings',
             required=False,
             default=[],
-            nargs="+",
-            help="Encodings to ignore despite being present in the provided files.",
-        )
-        parser.add_argument(
-            "-o",
-            "--output-directory",
-            dest="output_directory",
+            nargs='+',
+            help='Encodings to ignore despite being present in the provided files.'
+        )
+        parser.add_argument(
+            '-o',
+            '--output-directory',
+            dest='output_directory',
             type=str,
             required=True,
             help="The directory where the output should be stored.",
         )
         parser.add_argument(
-            "--share-x",
-            dest="sharex",
+            '--share-x',
+            dest='sharex',
             action=BooleanOptionalAction,
             default=True,
-            help="Whether to share the x axis of the comparison plot. Defaults to True.",
-        )
-        parser.add_argument(
-            "--share-y",
-            dest="sharey",
+            help='Whether to share the x axis of the comparison plot. Defaults to True.'
+        )
+        parser.add_argument(
+            '--share-y',
+            dest='sharey',
             action=BooleanOptionalAction,
             default=True,
-            help="Whether to share the y axis of the comparison plot. Defaults to True.",
+            help='Whether to share the y axis of the comparison plot. Defaults to True.'
         )
         parser.add_argument(
             '--only-comparison',
@@ -667,7 +650,7 @@
 
     @staticmethod
     def is_excluded(encoding: str, config: Config) -> bool:
-        return encoding.split("-")[-1] in config.ignore_encodings
+        return encoding.split('-')[-1] in config.ignore_encodings
 
     @staticmethod
     def run(config: Config) -> list[Path]:
@@ -702,7 +685,13 @@
         result_jsons = config.metric_benchmark_files
         metrics_list = [
             metric
-            for metric in [Metrics.from_json(result_json) for result_json in result_jsons]
+            for metric
+            in
+            [
+                Metrics.from_json(result_json)
+                for result_json
+                in result_jsons
+            ]
             if not Evaluation.is_excluded(metric.encoding, config)
         ]
         metrics_grouped_by_benchmark: dict[str, list[Metrics]] = Evaluation.group_by(metrics_list, "benchmark_name")
@@ -760,7 +749,13 @@
         result_jsons = config.timing_benchmark_files
         timings_list = [
             timing
-            for timing in [Runtimes.from_json(result_json) for result_json in result_jsons]
+            for timing
+            in
+            [
+                Runtimes.from_json(result_json)
+                for result_json
+                in result_jsons
+            ]
             if not Evaluation.is_excluded(timing.encoding, config)
         ]
         timings_grouped_by_benchmark: dict[str, list[Runtimes]] = Evaluation.group_by(timings_list, "benchmark_name")
@@ -791,31 +786,6 @@
             }
             for benchmark, group in timings_grouped_by_benchmark_and_encoding_list.items()
         }
-<<<<<<< HEAD
-        threading: Literal["ST", "MT"]
-        for threading in ["ST", "MT"]:
-            for name, timing_group in timings_grouped_by_benchmark_and_encoding.items():
-                times = timing_group[threading]
-                plot_path = path.join(config.output_directory, "runtime", "plots", f"{name}-{threading}.png")
-                Path(plot_path).parent.mkdir(parents=True, exist_ok=True)
-                times_to_plot = {
-                    encoding: list(map(lambda x: x.median(), runtimes.runtimes)) for encoding, runtimes in times.items()
-                }
-                plot(
-                    times_to_plot,
-                    title=f"Median duration for {name}",
-                    yaxis="Median runtime (in ns) across benchmark tests",
-                    path=plot_path,
-                )
-                paths.append(Path(plot_path))
-                # Dump raw data
-                raw_file_path = path.join(config.output_directory, "runtime", "raw", f"{name}-{threading}.json")
-                Path(raw_file_path).parent.mkdir(parents=True, exist_ok=True)
-                with open(raw_file_path, "w") as f:
-                    raw_times = {encoding: runtimes.as_dict() for encoding, runtimes in times.items()}
-                    json.dump(raw_times, f)
-                paths.append(Path(raw_file_path))
-=======
         if not config.only_comparison:
             threading: Literal["ST", "MT"]
             for threading in ["ST", "MT"]:
@@ -841,7 +811,6 @@
                         raw_times = {encoding: runtimes.as_dict() for encoding, runtimes in times.items()}
                         json.dump(raw_times, f)
                     paths.append(Path(raw_file_path))
->>>>>>> cf589e8c
         return timings_grouped_by_benchmark_and_encoding, paths
 
 
