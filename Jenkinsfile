--- conflicted
+++ resolved
@@ -343,11 +343,7 @@
             // We do not use install_dependencies.sh here as there is no way to run OS X in a Docker container
             sh "git submodule update --init --recursive --jobs 4 --depth=1"
 
-<<<<<<< HEAD
-            sh "mkdir clang-debug && cd clang-debug && /usr/local/bin/cmake ${debug} -DCMAKE_C_COMPILER=/usr/local/Cellar/llvm/13.0.0/bin/clang -DCMAKE_CXX_COMPILER=/usr/local/Cellar/llvm/13.0.0/bin/clang++ .."
-=======
-            sh "mkdir clang-debug && cd clang-debug && /usr/local/bin/cmake ${unity} ${debug} -DCMAKE_C_COMPILER=/usr/local/Cellar/llvm@12/12.0.1_1/bin/clang -DCMAKE_CXX_COMPILER=/usr/local/Cellar/llvm@12/12.0.1_1/bin/clang++ .."
->>>>>>> c58b8ff4
+            sh "mkdir clang-debug && cd clang-debug && /usr/local/bin/cmake ${debug} -DCMAKE_C_COMPILER=/usr/local/Cellar/llvm@12/12.0.1_1/bin/clang -DCMAKE_CXX_COMPILER=/usr/local/Cellar/llvm@12/12.0.1_1/bin/clang++ .."
             sh "cd clang-debug && make -j8"
             sh "./clang-debug/hyriseTest"
             sh "./clang-debug/hyriseSystemTest --gtest_filter=-TPCCTest*:TPCDSTableGeneratorTest.*:TPCHTableGeneratorTest.RowCountsMediumScaleFactor:*.CompareToSQLite/Line1*WithLZ4"
@@ -374,11 +370,7 @@
             sh "git submodule update --init --recursive --jobs 4 --depth=1"
             
             // NOTE: These paths differ from x64 - brew on ARM uses /opt (https://docs.brew.sh/Installation)
-<<<<<<< HEAD
-            sh "mkdir clang-release && cd clang-release && cmake ${release} -DCMAKE_C_COMPILER=/opt/homebrew/Cellar/llvm/13.0.0_1/bin/clang -DCMAKE_CXX_COMPILER=/opt/homebrew/Cellar/llvm/13.0.0_1/bin/clang++ .."
-=======
             sh "mkdir clang-release && cd clang-release && cmake ${release} -DCMAKE_C_COMPILER=/opt/homebrew/Cellar/llvm@12/12.0.1_1/bin/clang -DCMAKE_CXX_COMPILER=/opt/homebrew/Cellar/llvm@12/12.0.1_1/bin/clang++ .."
->>>>>>> c58b8ff4
             sh "cd clang-release && make -j8"
 
             // Check whether arm64 binaries are built to ensure that we are not accidentally running rosetta that
