#include <iostream>
#include <fstream>

#include "expression/expression_functional.hpp"
#include "hyrise.hpp"
#include "operators/print.hpp"
#include "optimizer/optimizer.hpp"
#include "optimizer/strategy/chunk_pruning_rule.hpp"
#include "optimizer/strategy/column_pruning_rule.hpp"
#include "logical_query_plan/logical_plan_root_node.hpp"
#include "logical_query_plan/lqp_translator.hpp"
#include "logical_query_plan/predicate_node.hpp"
#include "logical_query_plan/stored_table_node.hpp"
#include "sql/sql_pipeline_builder.hpp"
#include "sql/sql_pipeline_statement.hpp"
#include "storage/chunk_encoder.hpp"
#include "utils/load_table.hpp"
#include "utils/format_duration.hpp"
#include "utils/timer.hpp"

using namespace opossum::expression_functional;  // NOLINT

using namespace opossum;  // NOLINT

constexpr auto TBL_FILE = "../../data/10mio_pings_int.tbl";
constexpr auto WORKLOAD_FILE_SQL = "../../data/workload_sql.csv";
constexpr auto WORKLOAD_FILE_CSV = "../../data/workload.csv";
constexpr auto CONFIG_PATH = "../../data/config";
constexpr auto CHUNK_SIZE = size_t{100'000};
constexpr auto TABLE_NAME = "PING";
constexpr auto TABLE_NAME_FOR_COPYING = "PING_ORIGINAL";

// returns a vector with all lines of the file
std::vector<std::vector<std::string>> read_file(const std::string file) {
  std::ifstream f(file);
  std::string line;
  std::vector<std::vector<std::string>> file_values;

  std::string header;
  std::getline(f, header);

  while (std::getline(f, line)){
    std::vector<std::string> line_values;
    std::istringstream linestream(line);
    std::string value;

    while (std::getline(linestream, value, ',')){
     line_values.push_back(value);
    }

    file_values.push_back(line_values);
  }

  return file_values;  
} 

// returns all queries of a given workload file 
std::vector<std::string> get_queries(const std::string workload_file) {
  auto workload = read_file(workload_file);
  std::vector<std::string> queries;

  for(auto const& value: workload) {
    queries.push_back(value[1]);
  }

  return queries;
}

/**
 * This function takes a file path to a CSV file containing the workload and returns the queries in form of LQP-based
 * queries together with their frequency. The reason to use LQPs is that we can later selectively apply optimizer rules
 * (most importantly the chunk pruning rule).
 * Alternatives are SQL-based queries, which either do not use the optimizer (no chunk pruning) or the complete
 * optimizer (we lose control over the predicate order), or creating PQPs (we would need to manually prune chunks).
 */
std::vector<std::pair<std::shared_ptr<AbstractLQPNode>, size_t>> load_queries_from_csv(const std::string workload_file) {
  std::vector<std::pair<std::shared_ptr<AbstractLQPNode>, size_t>> output_queries;

  const auto csv_lines = read_file(workload_file);

  auto previous_query_id = int64_t{-1};
  auto previous_predicate_selectivity = 17.0;
  std::shared_ptr<AbstractLQPNode> current_node;

  
  const auto& table = Hyrise::get().storage_manager.get_table(TABLE_NAME);
  const auto column_names = table->column_names();
  auto stored_table_node = StoredTableNode::make(TABLE_NAME);
  std::shared_ptr<AbstractLQPNode> previous_node = stored_table_node;
  auto query_frequency = size_t{0};
  for (const auto& csv_line : csv_lines) {
    const auto query_id = std::stol(csv_line[0]);
    const auto predicate_str = csv_line[1];
    const auto column_id = ColumnID{static_cast<uint16_t>(std::stoi(csv_line[2]))};
    const auto predicate_selectivity = stof(csv_line[3]);
    query_frequency = stoul(csv_line[5]);
    const auto search_value_0 = stoi(csv_line[6]);
    const auto search_value_1 = csv_line[7] != "" ? std::stoi(csv_line[7]) : int{-1};

    Assert(query_id >= previous_query_id,
           "Queries are expected to be sorted ascendingly by: query ID ascendingly.");
    Assert(query_id != previous_query_id || predicate_selectivity >= previous_predicate_selectivity,
           "Queries are expected to be sorted ascendingly by: query ID ascendingly & selectivity descendingly.");

    if (query_id > 0 && query_id != previous_query_id) {
      output_queries.emplace_back(current_node, query_frequency);
      stored_table_node = StoredTableNode::make(TABLE_NAME);
      previous_node = stored_table_node;
    }

    const auto lqp_column = stored_table_node->get_column(column_names[column_id]);
    if (predicate_str == "Between") {
      Assert(search_value_1 > -1, "Between predicate with missing second search value.");
      current_node = PredicateNode::make(between_inclusive_(lqp_column, search_value_0, search_value_1), previous_node);
    } else if (predicate_str == "LessThanEquals") {
      current_node = PredicateNode::make(less_than_equals_(lqp_column, search_value_0), previous_node);
    }

    previous_query_id = query_id;
    previous_predicate_selectivity = predicate_selectivity;
    previous_node = current_node;
  }
  output_queries.emplace_back(current_node, query_frequency);  // Store last query

  return output_queries;
}

std::shared_ptr<Table> get_table(const std::string tbl_file, const size_t chunk_size, const std::string config_file) {
  // load initial table 
  auto table = load_table(tbl_file, chunk_size);
  // load configuration
  auto conf = read_file(config_file);

  for(const auto& line : conf) {
     std::cout << line[1] << std::endl;
  }

  return table;
}

void build_and_execute_query(const std::string query) {
	const auto optimizer = Optimizer::create_default_optimizer();
  std::cout << query << std::endl;
	auto sql_pipeline = SQLPipelineBuilder{query}.with_optimizer(optimizer).disable_mvcc().create_pipeline_statement();

	sql_pipeline.get_result_table();
  const auto duration = sql_pipeline.metrics()->plan_execution_duration;
  std::cout << "Execution took " << format_duration(duration) << std::endl;
  std::cout << *sql_pipeline.get_physical_plan() << std::endl;
}

/**
 * Takes a pair of an LQP-based query and the frequency, partially optimizes the query (only chunk and column pruning
 * for now), translates the query, and executes the query (single-threaded).
 */
void partially_optimize_translate_and_execute_query(const std::pair<std::shared_ptr<AbstractLQPNode>, size_t>& workoad_item) {
  constexpr auto EXECUTION_COUNT = 17;
  const auto lqp_query = workoad_item.first;
  const auto frequency = workoad_item.second;

  // Run chunk and column pruning rules. Kept it quite simple for now. Take a look at Optimizer::optimize() in case
  // problems occur. The following code is taken from optimizer.cpp. In case the new root is confusing to you, take a
  // look there.
  const auto root_node = LogicalPlanRootNode::make(std::move(lqp_query));

  const auto chunk_pruning_rule = ChunkPruningRule();
  chunk_pruning_rule.apply_to(root_node);

  const auto column_pruning_rule = ColumnPruningRule();
  column_pruning_rule.apply_to(root_node);

  // Remove LogicalPlanRootNode
  const auto optimized_node = root_node->left_input();
  root_node->set_left_input(nullptr);

  std::cout << "Executing the following query " << EXECUTION_COUNT << " times (workload frequency " << frequency << "):\n" << *optimized_node << std::endl;
  std::vector<size_t> runtimes;
  for (auto count = size_t{0}; count < EXECUTION_COUNT; ++count) {
    Timer timer;
    const auto pqp = LQPTranslator{}.translate_node(optimized_node);
    const auto tasks = OperatorTask::make_tasks_from_operator(pqp);
    Hyrise::get().scheduler()->schedule_and_wait_for_tasks(tasks);
    const auto runtime = static_cast<size_t>(timer.lap().count());
    runtimes.push_back(runtime);
  }

  auto runtime_accumulated = size_t{0};
  for (const auto runtime : runtimes) {
    runtime_accumulated += runtime;
  }

  std::cout << std::fixed << "Execution took in average " << static_cast<float>(runtime_accumulated) / static_cast<float>(runtimes.size()) << " ns" << std::endl;
}

int main() {
	auto& storage_manager = Hyrise::get().storage_manager;
  std::cout << "Loading PING table as PING_ORIGINAL for later copying ... ";
  Timer load_timer;
  const auto original_table = load_table(TBL_FILE, CHUNK_SIZE);
  Hyrise::get().storage_manager.add_table(TABLE_NAME_FOR_COPYING, original_table);
  std::cout << "done (" << format_duration(load_timer.lap()) << ")" << std::endl;

  const auto queries_sql = get_queries(WORKLOAD_FILE_SQL);

  for (const auto& entry : std::filesystem::directory_iterator(CONFIG_PATH)) {
    const auto conf_path = entry.path();
    const auto conf_name = conf_path.stem();
    const auto filename = conf_path.filename().string();

    // Create a copy of the PING table that is used for the actual benchmarking.
    Timer copy_timer;
    std::cout << "Creating new PING table ... ";
    auto context = Hyrise::get().transaction_manager.new_transaction_context();
    auto sql_pipeline = SQLPipelineBuilder{std::string{"CREATE TABLE "} + TABLE_NAME + " AS SELECT * FROM " + TABLE_NAME_FOR_COPYING}.with_transaction_context(context).create_pipeline_statement();
    sql_pipeline.get_result_table();
    context->commit();
    std::cout << " done (" << format_duration(copy_timer.lap()) << ")" << std::endl;

    // check that file name is csv file
    if (filename.find(".csv") == std::string::npos) {
      std::cout << "Skipping " << conf_path << std::endl;
      continue;
    }
    std::cout << "Benchmark for configuration: " << conf_name  << std::endl;
<<<<<<< HEAD
    
    const auto table = get_table(TBL_FILE, CHUNK_SIZE, conf_path);
    // Add table to storage manager create statistics.
    storage_manager.add_table(TABLE, table);
=======
>>>>>>> ba03a1a6

    Timer preparation_timer;
    std::cout << "Preparing table (encoding, sorting, ...) with given configuration: " << conf_name << " ... ";
    const auto& table = Hyrise::get().storage_manager.get_table(TABLE_NAME);
    const auto chunk_count = table->chunk_count();
    for (auto chunk_id = ChunkID{0}; chunk_id < chunk_count; ++chunk_id) {
      const auto& chunk = table->get_chunk(chunk_id);
      chunk->finalize();
    }
    // TODO(krichly): encoding and stuff here
    ChunkEncoder::encode_all_chunks(Hyrise::get().storage_manager.get_table(TABLE_NAME));
    std::cout << " done (" << format_duration(preparation_timer.lap()) << ")" << std::endl;

    // We load queries here, as the construction of the queries needs the existing actual table
    const auto queries_csv = load_queries_from_csv(WORKLOAD_FILE_CSV);

    for (auto const& query : queries_sql) {
      build_and_execute_query(query);
    }

    for (auto const& query : queries_csv) {
      partially_optimize_translate_and_execute_query(query);
    }

    storage_manager.drop_table(TABLE_NAME);
  }
  /**
   *	Die folgenden Lines sind aus meinem Compression Playground. Ich lese alle vorhandenen Configs aus dem path und
   *	vermesse dafür nach und nach den TPC-H. Die CSV wird einfach line pro line gelesen und nach Kommata gesplittet.
   *	Nicht schön, aber ausreichend. :)
   */

  // for (const auto& entry : std::filesystem::directory_iterator(path)) {
  //   const auto conf_path = entry.path();
  //   const auto conf_name = conf_path.stem();
  //   const auto filename = conf_path.filename().string();

  //   if (filename.find("conf") != 0 || filename.find(".json") != std::string::npos) {
  //     std::cout << "Skipping " << conf_path << std::endl;
  //     continue;
  //   }

  //   std::cout << "Benchmarking " << conf_name << " ..." << std::endl;

  //   {
  //     auto config = std::make_shared<BenchmarkConfig>(BenchmarkConfig::get_default_config());
  //     config->max_runs = 10;
  //     config->enable_visualization = false;
  //     config->output_file_path = conf_name.string() + ".json";
  //     config->chunk_size = 100'000;
  //     config->cache_binary_tables = true;

  //     auto context = BenchmarkRunner::create_context(*config);

  //     std::ifstream configuration_file(entry.path().string());
  //     std::string line;
  //     std::cout << "Reencoding: " << std::flush;
  //     while (std::getline(configuration_file, line))
  //     {
  //       std::vector<std::string> line_values;
  //       std::istringstream linestream(line);
  //       std::string value;
  //       while (std::getline(linestream, value, ','))
  //       {
  //         line_values.push_back(value);
  //       }

  //       const auto table_name = line_values[0];
  //       const auto column_name = line_values[1];
  //       const auto chunk_id = std::stoi(line_values[2]);
  //       const auto encoding_type_str = line_values[3];
  //       const auto vector_compression_type_str = line_values[4];

  //       const auto& table = Hyrise::get().storage_manager.get_table(table_name);
  //       const auto& chunk = table->get_chunk(ChunkID{static_cast<uint32_t>(chunk_id)});
  //       const auto& column_id = table->column_id_by_name(column_name);
  //       const auto& segment = chunk->get_segment(column_id);
  //       const auto& data_type = table->column_data_type(column_id);

  //       const auto encoding_type = encoding_type_to_string.right.at(encoding_type_str);

  //       SegmentEncodingSpec spec = {encoding_type};
  //       if (vector_compression_type_str != "None") {
  //         const auto vector_compression_type = vector_compression_type_to_string.right.at(vector_compression_type_str);
  //         spec.vector_compression_type = vector_compression_type;
  //       }

  //       const auto& encoded_segment = ChunkEncoder::encode_segment(segment, data_type, spec);
  //       chunk->replace_segment(column_id, encoded_segment);
  //       std::cout << "." << std::flush;
  //     }
  //     std::cout << " done." << std::endl;
  //     configuration_file.close();
  //     // const std::vector<BenchmarkItemID> tpch_query_ids_benchmark = {BenchmarkItemID{1}};
}<|MERGE_RESOLUTION|>--- conflicted
+++ resolved
@@ -23,8 +23,7 @@
 using namespace opossum;  // NOLINT
 
 constexpr auto TBL_FILE = "../../data/10mio_pings_int.tbl";
-constexpr auto WORKLOAD_FILE_SQL = "../../data/workload_sql.csv";
-constexpr auto WORKLOAD_FILE_CSV = "../../data/workload.csv";
+constexpr auto WORKLOAD_FILE = "../../data/workload.csv";
 constexpr auto CONFIG_PATH = "../../data/config";
 constexpr auto CHUNK_SIZE = size_t{100'000};
 constexpr auto TABLE_NAME = "PING";
@@ -53,18 +52,6 @@
 
   return file_values;  
 } 
-
-// returns all queries of a given workload file 
-std::vector<std::string> get_queries(const std::string workload_file) {
-  auto workload = read_file(workload_file);
-  std::vector<std::string> queries;
-
-  for(auto const& value: workload) {
-    queries.push_back(value[1]);
-  }
-
-  return queries;
-}
 
 /**
  * This function takes a file path to a CSV file containing the workload and returns the queries in form of LQP-based
@@ -95,7 +82,7 @@
     const auto predicate_selectivity = stof(csv_line[3]);
     query_frequency = stoul(csv_line[5]);
     const auto search_value_0 = stoi(csv_line[6]);
-    const auto search_value_1 = csv_line[7] != "" ? std::stoi(csv_line[7]) : int{-1};
+    const auto search_value_1 = stoi(csv_line[7]);
 
     Assert(query_id >= previous_query_id,
            "Queries are expected to be sorted ascendingly by: query ID ascendingly.");
@@ -125,25 +112,17 @@
   return output_queries;
 }
 
-std::shared_ptr<Table> get_table(const std::string tbl_file, const size_t chunk_size, const std::string config_file) {
-  // load initial table 
+std::shared_ptr<Table> get_table(const std::string tbl_file, const size_t chunk_size) {
   auto table = load_table(tbl_file, chunk_size);
-  // load configuration
-  auto conf = read_file(config_file);
-
-  for(const auto& line : conf) {
-     std::cout << line[1] << std::endl;
-  }
-
   return table;
 }
 
 void build_and_execute_query(const std::string query) {
-	const auto optimizer = Optimizer::create_default_optimizer();
+  const auto optimizer = Optimizer::create_default_optimizer();
   std::cout << query << std::endl;
-	auto sql_pipeline = SQLPipelineBuilder{query}.with_optimizer(optimizer).disable_mvcc().create_pipeline_statement();
-
-	sql_pipeline.get_result_table();
+  auto sql_pipeline = SQLPipelineBuilder{query}.with_optimizer(optimizer).disable_mvcc().create_pipeline_statement();
+
+  sql_pipeline.get_result_table();
   const auto duration = sql_pipeline.metrics()->plan_execution_duration;
   std::cout << "Execution took " << format_duration(duration) << std::endl;
   std::cout << *sql_pipeline.get_physical_plan() << std::endl;
@@ -193,19 +172,23 @@
 }
 
 int main() {
-	auto& storage_manager = Hyrise::get().storage_manager;
+  auto& storage_manager = Hyrise::get().storage_manager;
   std::cout << "Loading PING table as PING_ORIGINAL for later copying ... ";
   Timer load_timer;
   const auto original_table = load_table(TBL_FILE, CHUNK_SIZE);
   Hyrise::get().storage_manager.add_table(TABLE_NAME_FOR_COPYING, original_table);
   std::cout << "done (" << format_duration(load_timer.lap()) << ")" << std::endl;
 
-  const auto queries_sql = get_queries(WORKLOAD_FILE_SQL);
-
   for (const auto& entry : std::filesystem::directory_iterator(CONFIG_PATH)) {
     const auto conf_path = entry.path();
     const auto conf_name = conf_path.stem();
     const auto filename = conf_path.filename().string();
+
+    // check that file name is csv file
+    if (filename.find(".csv") == std::string::npos) {
+      std::cout << "Skipping " << conf_path << std::endl;
+      continue;
+    }
 
     // Create a copy of the PING table that is used for the actual benchmarking.
     Timer copy_timer;
@@ -216,19 +199,7 @@
     context->commit();
     std::cout << " done (" << format_duration(copy_timer.lap()) << ")" << std::endl;
 
-    // check that file name is csv file
-    if (filename.find(".csv") == std::string::npos) {
-      std::cout << "Skipping " << conf_path << std::endl;
-      continue;
-    }
     std::cout << "Benchmark for configuration: " << conf_name  << std::endl;
-<<<<<<< HEAD
-    
-    const auto table = get_table(TBL_FILE, CHUNK_SIZE, conf_path);
-    // Add table to storage manager create statistics.
-    storage_manager.add_table(TABLE, table);
-=======
->>>>>>> ba03a1a6
 
     Timer preparation_timer;
     std::cout << "Preparing table (encoding, sorting, ...) with given configuration: " << conf_name << " ... ";
@@ -243,84 +214,12 @@
     std::cout << " done (" << format_duration(preparation_timer.lap()) << ")" << std::endl;
 
     // We load queries here, as the construction of the queries needs the existing actual table
-    const auto queries_csv = load_queries_from_csv(WORKLOAD_FILE_CSV);
-
-    for (auto const& query : queries_sql) {
-      build_and_execute_query(query);
-    }
-
-    for (auto const& query : queries_csv) {
+    const auto queries = load_queries_from_csv(WORKLOAD_FILE);
+
+    for (auto const& query : queries) {
       partially_optimize_translate_and_execute_query(query);
     }
-
+    
     storage_manager.drop_table(TABLE_NAME);
   }
-  /**
-   *	Die folgenden Lines sind aus meinem Compression Playground. Ich lese alle vorhandenen Configs aus dem path und
-   *	vermesse dafür nach und nach den TPC-H. Die CSV wird einfach line pro line gelesen und nach Kommata gesplittet.
-   *	Nicht schön, aber ausreichend. :)
-   */
-
-  // for (const auto& entry : std::filesystem::directory_iterator(path)) {
-  //   const auto conf_path = entry.path();
-  //   const auto conf_name = conf_path.stem();
-  //   const auto filename = conf_path.filename().string();
-
-  //   if (filename.find("conf") != 0 || filename.find(".json") != std::string::npos) {
-  //     std::cout << "Skipping " << conf_path << std::endl;
-  //     continue;
-  //   }
-
-  //   std::cout << "Benchmarking " << conf_name << " ..." << std::endl;
-
-  //   {
-  //     auto config = std::make_shared<BenchmarkConfig>(BenchmarkConfig::get_default_config());
-  //     config->max_runs = 10;
-  //     config->enable_visualization = false;
-  //     config->output_file_path = conf_name.string() + ".json";
-  //     config->chunk_size = 100'000;
-  //     config->cache_binary_tables = true;
-
-  //     auto context = BenchmarkRunner::create_context(*config);
-
-  //     std::ifstream configuration_file(entry.path().string());
-  //     std::string line;
-  //     std::cout << "Reencoding: " << std::flush;
-  //     while (std::getline(configuration_file, line))
-  //     {
-  //       std::vector<std::string> line_values;
-  //       std::istringstream linestream(line);
-  //       std::string value;
-  //       while (std::getline(linestream, value, ','))
-  //       {
-  //         line_values.push_back(value);
-  //       }
-
-  //       const auto table_name = line_values[0];
-  //       const auto column_name = line_values[1];
-  //       const auto chunk_id = std::stoi(line_values[2]);
-  //       const auto encoding_type_str = line_values[3];
-  //       const auto vector_compression_type_str = line_values[4];
-
-  //       const auto& table = Hyrise::get().storage_manager.get_table(table_name);
-  //       const auto& chunk = table->get_chunk(ChunkID{static_cast<uint32_t>(chunk_id)});
-  //       const auto& column_id = table->column_id_by_name(column_name);
-  //       const auto& segment = chunk->get_segment(column_id);
-  //       const auto& data_type = table->column_data_type(column_id);
-
-  //       const auto encoding_type = encoding_type_to_string.right.at(encoding_type_str);
-
-  //       SegmentEncodingSpec spec = {encoding_type};
-  //       if (vector_compression_type_str != "None") {
-  //         const auto vector_compression_type = vector_compression_type_to_string.right.at(vector_compression_type_str);
-  //         spec.vector_compression_type = vector_compression_type;
-  //       }
-
-  //       const auto& encoded_segment = ChunkEncoder::encode_segment(segment, data_type, spec);
-  //       chunk->replace_segment(column_id, encoded_segment);
-  //       std::cout << "." << std::flush;
-  //     }
-  //     std::cout << " done." << std::endl;
-  //     configuration_file.close();
-  //     // const std::vector<BenchmarkItemID> tpch_query_ids_benchmark = {BenchmarkItemID{1}};
 }