#include "cli_config_parser.hpp"

#include <fstream>
#include <iostream>

#include <boost/algorithm/string.hpp>
#include <magic_enum.hpp>

#include "constant_mappings.hpp"
#include "utils/assert.hpp"
#include "utils/performance_warning.hpp"

namespace opossum {

BenchmarkConfig CLIConfigParser::parse_cli_options(const cxxopts::ParseResult& parse_result) {
  const auto default_config = BenchmarkConfig::get_default_config();

  // Display info about output destination
  std::optional<std::string> output_file_path;
  const auto output_file_string = parse_result["output"].as<std::string>();
  if (!output_file_string.empty()) {
    output_file_path = output_file_string;
    std::cout << "- Writing benchmark results to '" << *output_file_path << "'" << std::endl;
  }

  const auto enable_scheduler = parse_result["scheduler"].as<bool>();
  const auto cores = parse_result["cores"].as<uint32_t>();
  const auto number_of_cores_str = (cores == 0) ? "all available" : std::to_string(cores);
  const auto core_info = enable_scheduler ? " using " + number_of_cores_str + " cores" : "";
  std::cout << "- Running in " + std::string(enable_scheduler ? "multi" : "single") + "-threaded mode" << core_info
            << std::endl;
  const auto data_preparation_cores = parse_result["data_preparation_cores"].as<uint32_t>();
  const auto number_of_data_preparation_cores_str =
      (data_preparation_cores == 0) ? "all available" : std::to_string(data_preparation_cores);
  std::cout << "- Data preparation will use " << number_of_data_preparation_cores_str
            << (data_preparation_cores == 1 ? " core" : " cores") << std::endl;

  const auto clients = parse_result["clients"].as<uint32_t>();
  std::cout << "- " + std::to_string(clients) + " simulated ";
  std::cout << (clients == 1 ? "client is " : "clients are ") << "scheduling items";
  std::cout << (clients > 1 ? " in parallel" : "") << std::endl;

  if (cores != default_config.cores || clients != default_config.clients) {
    if (!enable_scheduler) {
      PerformanceWarning("'--cores' or '--clients' specified but ignored, because '--scheduler' is false");
    }
  }

  Assert(clients > 0, "Invalid value for --clients");

  if (enable_scheduler && clients == 1) {
    std::cout << "\n\n- WARNING: You are running in multi-threaded (MT) mode but have set --clients=1.\n";
    std::cout << "           You will achieve better MT performance by executing multiple queries in parallel.\n";
    std::cout << std::endl;
  }

  // Determine benchmark and display it
  const auto benchmark_mode_str = parse_result["mode"].as<std::string>();
  auto benchmark_mode = BenchmarkMode::Ordered;  // Just to init it deterministically
  if (benchmark_mode_str == "Ordered") {
    benchmark_mode = BenchmarkMode::Ordered;
  } else if (benchmark_mode_str == "Shuffled") {
    benchmark_mode = BenchmarkMode::Shuffled;
  } else {
    throw std::runtime_error("Invalid benchmark mode: '" + benchmark_mode_str + "'");
  }
  std::cout << "- Running benchmark in '" << benchmark_mode_str << "' mode" << std::endl;

  const auto enable_visualization = parse_result["visualize"].as<bool>();
  if (enable_visualization) {
    Assert(clients == 1, "Cannot visualize plans with multiple clients as files may be overwritten");
    std::cout << "- Visualizing the plans into SVG files. This will make the performance numbers invalid." << std::endl;
  }

  // Get the specified encoding type
  std::unique_ptr<EncodingConfig> encoding_config{};
  const auto encoding_type_str = parse_result["encoding"].as<std::string>();
  const auto compression_type_str = parse_result["compression"].as<std::string>();
  if (boost::algorithm::ends_with(encoding_type_str, ".json")) {
    // Use encoding file instead of default type
    encoding_config = std::make_unique<EncodingConfig>(parse_encoding_config(encoding_type_str));
    std::cout << "- Encoding is custom from " << encoding_type_str << "" << std::endl;

    Assert(compression_type_str.empty(), "Specified both compression type and an encoding file. Invalid combination.");
  } else {
    encoding_config = std::make_unique<EncodingConfig>(
        EncodingConfig::encoding_spec_from_strings(encoding_type_str, compression_type_str));
    std::cout << "- Encoding is '" << encoding_type_str << "'" << std::endl;
  }

  const auto chunk_indexes = parse_result["chunk_indexes"].as<bool>();
  if (chunk_indexes) {
    std::cout << "- Creating chunk indexes (as defined by the benchmark)" << std::endl;
  }

  const auto table_indexes = parse_result["table_indexes"].as<bool>();
  if (table_indexes) {
    std::cout << "- Creating table indexes (as defined by the benchmark)" << std::endl;
  }

  // Get all other variables
  const auto chunk_size = parse_result["chunk_size"].as<ChunkOffset>();
  std::cout << "- Chunk size is " << chunk_size << std::endl;

  const auto max_runs = parse_result["runs"].as<int64_t>();
  if (max_runs >= 0) {
    std::cout << "- Max runs per item is " << max_runs << std::endl;
  } else {
    std::cout << "- Executing items until max duration is up:" << std::endl;
  }

  const auto max_duration = parse_result["time"].as<uint64_t>();
  std::cout << "- Max duration per item is " << max_duration << " seconds" << std::endl;
  const Duration timeout_duration = std::chrono::seconds{max_duration};

  const auto warmup = parse_result["warmup"].as<uint64_t>();
  if (warmup > 0) {
    std::cout << "- Warmup duration per item is " << warmup << " seconds" << std::endl;
  } else {
    std::cout << "- No warmup runs are performed" << std::endl;
  }
  const Duration warmup_duration = std::chrono::seconds{warmup};

  const auto verify = parse_result["verify"].as<bool>();
  if (verify) {
    std::cout << "- Automatically verifying results with SQLite. This will make the performance numbers invalid."
              << std::endl;
  }

  const auto cache_binary_tables = !parse_result["dont_cache_binary_tables"].as<bool>();
  if (cache_binary_tables) {
    std::cout << "- Caching tables as binary files" << std::endl;
  } else {
    std::cout << "- Not caching tables as binary files" << std::endl;
  }

  const auto metrics = parse_result["metrics"].as<bool>();
  if (metrics) {
    Assert(!output_file_string.empty(), "--metrics only makes sense when an output file is set.");
    std::cout << "- Tracking SQL metrics" << std::endl;
  } else {
    std::cout << "- Not tracking SQL metrics" << std::endl;
  }

<<<<<<< HEAD
  return BenchmarkConfig{benchmark_mode, chunk_size,       *encoding_config,     chunk_indexes,    table_indexes,
                         max_runs,       timeout_duration, warmup_duration,      output_file_path, enable_scheduler,
                         cores,          clients,          enable_visualization, verify,           cache_binary_tables,
=======
  return BenchmarkConfig{benchmark_mode,
                         chunk_size,
                         *encoding_config,
                         indexes,
                         max_runs,
                         timeout_duration,
                         warmup_duration,
                         output_file_path,
                         enable_scheduler,
                         cores,
                         data_preparation_cores,
                         clients,
                         enable_visualization,
                         verify,
                         cache_binary_tables,
>>>>>>> 40ed5e57
                         metrics};
}

EncodingConfig CLIConfigParser::parse_encoding_config(const std::string& encoding_file_str) {
  Assert(std::filesystem::is_regular_file(encoding_file_str), "No such file: " + encoding_file_str);

  nlohmann::json encoding_config_json;
  std::ifstream json_file{encoding_file_str};
  json_file >> encoding_config_json;

  const auto encoding_spec_from_json = [](const nlohmann::json& json_spec) {
    Assert(json_spec.count("encoding"), "Need to specify encoding type.");
    const auto encoding_str = json_spec["encoding"];
    const auto compression_str = json_spec.value("compression", "");
    return EncodingConfig::encoding_spec_from_strings(encoding_str, compression_str);
  };

  Assert(encoding_config_json.count("default"), "Config must contain default encoding.");
  const auto default_spec = encoding_spec_from_json(encoding_config_json["default"]);

  DataTypeEncodingMapping type_encoding_mapping;
  const auto has_type_encoding = encoding_config_json.find("type") != encoding_config_json.end();
  if (has_type_encoding) {
    const auto type_encoding = encoding_config_json["type"];
    Assert(type_encoding.is_object(), "The type encoding needs to be specified as a json object.");

    for (const auto& type : type_encoding.items()) {
      const auto type_str = boost::to_lower_copy(type.key());
      const auto data_type_it = data_type_to_string.right.find(type_str);
      Assert(data_type_it != data_type_to_string.right.end(), "Unknown data type for encoding: " + type_str);

      const auto& encoding_info = type.value();
      Assert(encoding_info.is_object(), "The type encoding info needs to be specified as a json object.");

      const auto data_type = data_type_it->second;
      type_encoding_mapping[data_type] = encoding_spec_from_json(encoding_info);
    }
  }

  TableSegmentEncodingMapping custom_encoding_mapping;
  const auto has_custom_encoding = encoding_config_json.find("custom") != encoding_config_json.end();

  if (has_custom_encoding) {
    const auto custom_encoding = encoding_config_json["custom"];
    Assert(custom_encoding.is_object(), "The custom table encoding needs to be specified as a json object.");

    for (const auto& table : custom_encoding.items()) {
      const auto& table_name = table.key();
      const auto& columns = table.value();

      Assert(columns.is_object(), "The custom encoding for column types needs to be specified as a json object.");
      custom_encoding_mapping.emplace(table_name, std::unordered_map<std::string, SegmentEncodingSpec>());

      for (const auto& column : columns.items()) {
        const auto& column_name = column.key();
        const auto& encoding_info = column.value();
        Assert(encoding_info.is_object(),
               "The custom encoding for column types needs to be specified as a json object.");
        custom_encoding_mapping[table_name][column_name] = encoding_spec_from_json(encoding_info);
      }
    }
  }

  return EncodingConfig{default_spec, std::move(type_encoding_mapping), std::move(custom_encoding_mapping)};
}

bool CLIConfigParser::print_help_if_requested(const cxxopts::Options& options,
                                              const cxxopts::ParseResult& parse_result) {
  if (!parse_result.count("help") && !parse_result.count("full_help")) {
    return false;
  }

  std::cout << options.help() << std::endl;

  if (parse_result.count("full_help")) {
    std::cout << EncodingConfig::description << std::endl;
  } else {
    std::cout << "Use --full_help for more configuration options" << std::endl << std::endl;
  }

  return true;
}

}  // namespace opossum<|MERGE_RESOLUTION|>--- conflicted
+++ resolved
@@ -88,14 +88,9 @@
     std::cout << "- Encoding is '" << encoding_type_str << "'" << std::endl;
   }
 
-  const auto chunk_indexes = parse_result["chunk_indexes"].as<bool>();
-  if (chunk_indexes) {
-    std::cout << "- Creating chunk indexes (as defined by the benchmark)" << std::endl;
-  }
-
-  const auto table_indexes = parse_result["table_indexes"].as<bool>();
-  if (table_indexes) {
-    std::cout << "- Creating table indexes (as defined by the benchmark)" << std::endl;
+  const auto indexes = parse_result["indexes"].as<bool>();
+  if (indexes) {
+    std::cout << "- Creating indexes (as defined by the benchmark)" << std::endl;
   }
 
   // Get all other variables
@@ -142,11 +137,6 @@
     std::cout << "- Not tracking SQL metrics" << std::endl;
   }
 
-<<<<<<< HEAD
-  return BenchmarkConfig{benchmark_mode, chunk_size,       *encoding_config,     chunk_indexes,    table_indexes,
-                         max_runs,       timeout_duration, warmup_duration,      output_file_path, enable_scheduler,
-                         cores,          clients,          enable_visualization, verify,           cache_binary_tables,
-=======
   return BenchmarkConfig{benchmark_mode,
                          chunk_size,
                          *encoding_config,
@@ -162,7 +152,6 @@
                          enable_visualization,
                          verify,
                          cache_binary_tables,
->>>>>>> 40ed5e57
                          metrics};
 }
 
