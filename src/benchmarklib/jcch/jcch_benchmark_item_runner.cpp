--- conflicted
+++ resolved
@@ -269,13 +269,8 @@
     case 16 - 1: {
       parameters.emplace_back("'"s + raw_params_iter->at(0) + "'");
       parameters.emplace_back("'"s + raw_params_iter->at(1) + "'");
-<<<<<<< HEAD
       for (auto index = size_t{0}; index < 8; ++index) {
         parameters.emplace_back(raw_params_iter->at(2 + index));
-=======
-      for (auto i = 0; i < 8; ++i) {
-        parameters.emplace_back(raw_params_iter->at(2 + i));
->>>>>>> ac27bd52
       }
       break;
     }
@@ -334,20 +329,12 @@
 
     case 22 - 1: {
       // We need the same country code twice - have a look at the query
-<<<<<<< HEAD
       for (auto index = size_t{0}; index < 7; ++index) {
         parameters.emplace_back("'"s + raw_params_iter->at(index) + "'");
       }
+
       for (auto index = size_t{0}; index < 7; ++index) {
         parameters.emplace_back("'"s + raw_params_iter->at(index) + "'");
-=======
-      for (auto i = 0; i < 7; ++i) {
-        parameters.emplace_back("'"s + raw_params_iter->at(i) + "'");
-      }
-
-      for (auto i = 0; i < 7; ++i) {
-        parameters.emplace_back("'"s + raw_params_iter->at(i) + "'");
->>>>>>> ac27bd52
       }
       break;
     }
