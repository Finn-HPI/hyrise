--- conflicted
+++ resolved
@@ -20,11 +20,7 @@
 
 enum class TPCHTable { Part, PartSupp, Supplier, Customer, Orders, LineItem, Nation, Region };
 
-<<<<<<< HEAD
-extern const std::unordered_map<opossum::TPCHTable, std::string> tpch_table_names;
-=======
-extern std::unordered_map<TPCHTable, std::string> tpch_table_names;
->>>>>>> 08c2b3fc
+extern const std::unordered_map<TPCHTable, std::string> tpch_table_names;
 
 /**
  * Wrapper around the official tpch-dbgen tool, making it directly generate hyrise::Table instances without having
