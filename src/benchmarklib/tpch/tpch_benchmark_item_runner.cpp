#include "tpch_benchmark_item_runner.hpp"

extern "C" {
#include <tpch_dbgen.h>
}

#include <iomanip>
#include <numeric>
#include <random>
#include <sstream>

#include <boost/algorithm/string/join.hpp>
#include <boost/algorithm/string/replace.hpp>
#include <boost/date_time/posix_time/posix_time.hpp>

#include "hyrise.hpp"
#include "sql/sql_pipeline_builder.hpp"
#include "tpch_queries.hpp"
#include "utils/assert.hpp"
#include "utils/date_utils.hpp"

namespace opossum {

TPCHBenchmarkItemRunner::TPCHBenchmarkItemRunner(const std::shared_ptr<BenchmarkConfig>& config,
                                                 bool use_prepared_statements, float scale_factor,
                                                 ClusteringConfiguration clustering_configuration)
    : AbstractBenchmarkItemRunner(config),
      _use_prepared_statements(use_prepared_statements),
      _scale_factor(scale_factor),
      _clustering_configuration(clustering_configuration) {
  _items.resize(22);
  std::iota(_items.begin(), _items.end(), BenchmarkItemID{0});
}

TPCHBenchmarkItemRunner::TPCHBenchmarkItemRunner(const std::shared_ptr<BenchmarkConfig>& config,
                                                 bool use_prepared_statements, float scale_factor,
                                                 ClusteringConfiguration clustering_configuration,
                                                 const std::vector<BenchmarkItemID>& items)
    : AbstractBenchmarkItemRunner(config),
      _use_prepared_statements(use_prepared_statements),
      _scale_factor(scale_factor),
      _clustering_configuration(clustering_configuration),
      _items(items) {
  Assert(std::all_of(_items.begin(), _items.end(),
                     [&](const auto benchmark_item_id) {
                       return benchmark_item_id >= BenchmarkItemID{0} && benchmark_item_id < 22;  // NOLINT
                     }),
         "Invalid TPC-H item id");
}

const std::vector<BenchmarkItemID>& TPCHBenchmarkItemRunner::items() const {
  return _items;
}

bool TPCHBenchmarkItemRunner::_on_execute_item(const BenchmarkItemID item_id, BenchmarkSQLExecutor& sql_executor) {
  const auto sql = _build_query(item_id);
  std::shared_ptr<const Table> expected_result_table = nullptr;
  if (!_dedicated_expected_results.empty()) {
    expected_result_table = _dedicated_expected_results[item_id];
  }

  const auto [status, table] = sql_executor.execute(sql, expected_result_table);
  Assert(status == SQLPipelineStatus::Success, "TPC-H items should not fail");
  return true;
}

void TPCHBenchmarkItemRunner::on_tables_loaded() {
  // Make sure that clustering, indexes, and constraints have made it all the way up to here
  const auto orders_table = Hyrise::get().storage_manager.get_table("orders");
  const auto first_chunk = orders_table->get_chunk(ChunkID{0});
  if (_clustering_configuration == ClusteringConfiguration::Pruning) {
    Assert(!first_chunk->individually_sorted_by().empty(), "Sorting information was lost");
  }

  if (_config->indexes) {
    const auto indexed_column_ids = std::vector<ColumnID>{ColumnID{0}};
    Assert(!first_chunk->get_indexes(indexed_column_ids).empty(), "Index was lost");
  }
  Assert(!orders_table->soft_key_constraints().empty(), "Constraints were lost");

  if (_use_prepared_statements) {
    std::cout << " - Preparing queries" << std::endl;

    std::stringstream sql;
    for (auto item_id = BenchmarkItemID{0}; item_id < 22; ++item_id) {
      if (item_id + 1 == 15) {
        // We cannot prepare query 15, because the SELECT relies on a view that is generated in the first step. We'll
        // have to manually build this query once we start randomizing the parameters.
        continue;
      }

      auto query_template = std::string{tpch_queries.find(item_id + 1)->second};

      // Escape single quotes
      boost::replace_all(query_template, "'", "''");

      sql << "PREPARE TPCH" << (item_id + 1) << " FROM '" << query_template << "';\n";
    }

    SQLPipelineBuilder{sql.str()}.create_pipeline().get_result_table();
  }
}

std::string TPCHBenchmarkItemRunner::_build_query(const BenchmarkItemID item_id) {
  using namespace std::string_literals;  // NOLINT

  // Preferring a fast random engine over one with high-quality randomness. Engines are not thread-safe. Since we are
  // fine with them not being synced across threads and object cost is not an issue, we simply use one generator per
  // calling thread.
  static thread_local std::minstd_rand random_engine{_random_seed++};

  // This is not nice, but initializing this statically would require external methods and make it harder to
  // follow in the end. It's not like this list (taken from TPC-H 4.2.2.13) will ever change...
  static const std::vector materials{"TIN", "NICKEL", "BRASS", "STEEL", "COPPER"};

  static const auto sizes =
      std::vector{1,  2,  3,  4,  5,  6,  7,  8,  9,  10, 11, 12, 13, 14, 15, 16, 17, 18, 19, 20, 21, 22, 23, 24, 25,
                  26, 27, 28, 29, 30, 31, 32, 33, 34, 35, 36, 37, 38, 39, 40, 41, 42, 43, 44, 45, 46, 47, 48, 49, 50};

  static const auto country_codes =
      std::vector{10, 11, 12, 13, 14, 15, 16, 17, 18, 19, 20, 21, 22, 23, 24, 25, 26, 27, 28, 29, 30, 31, 32, 33, 34};

  // Random distributions for all strings defined by the TPC-H benchmark. Each query in Chapter 2.4 has a
  // "Substition Parameters" section. For example, 2.4.1.3 states "DELTA is randomly selected within [60. 120]."
  // For other generation rules, check section 2.4.[query-id].3
  //
  // uniform_int_distributions should not be modified when they are used, but because we have no explicit thread safety
  // guarantee, we make this thread-local, too.

  std::uniform_int_distribution<> material_dist{0, static_cast<int>(materials.size() - 1)};
  std::uniform_int_distribution<> region_dist{0, regions.count - 1};
  std::uniform_int_distribution<> segment_dist{0, c_mseg_set.count - 1};
  std::uniform_int_distribution<> nation_dist{0, nations.count - 1};
  std::uniform_int_distribution<> type_dist{0, p_types_set.count - 1};
  std::uniform_int_distribution<> color_dist{0, colors.count - 1};
  std::uniform_int_distribution<> shipmode_dist{0, l_smode_set.count - 1};
  std::uniform_int_distribution<> brand_char_dist{1, 5};
  std::uniform_int_distribution<> container_dist{0, p_cntr_set.count - 1};

  // Will be filled with the parameters for this query and passed to the next method which builds the query string
  std::vector<std::string> parameters;

  switch (item_id) {
    // Writing `1-1` to make people aware that this is zero-indexed while TPC-H query names are not
    case 1 - 1: {
      std::uniform_int_distribution<> date_diff_dist{60, 120};
      const auto date =
          date_interval(boost::gregorian::date{1998, 12, 01}, -date_diff_dist(random_engine), DatetimeComponent::Day);

      parameters.emplace_back("'"s + date_to_string(date) + "'");
      break;
    }

    case 2 - 1: {
      std::uniform_int_distribution<> size_dist{1, 50};
      const auto size = size_dist(random_engine);
      const auto* const material = materials[material_dist(random_engine)];
      const auto* const region = regions.list[region_dist(random_engine)].text;

      parameters.emplace_back(std::to_string(size));
      parameters.emplace_back("'%"s + material + "'");
      parameters.emplace_back("'"s + region + "'");
      parameters.emplace_back("'"s + region + "'");
      break;
    }

    case 3 - 1: {
      const auto* const segment = c_mseg_set.list[segment_dist(random_engine)].text;
      std::uniform_int_distribution<> date_diff_dist{0, 30};
      const auto date =
          date_interval(boost::gregorian::date{1995, 03, 01}, date_diff_dist(random_engine), DatetimeComponent::Day);

      parameters.emplace_back("'"s + segment + "'");
      parameters.emplace_back("'"s + date_to_string(date) + "'");
      parameters.emplace_back("'"s + date_to_string(date) + "'");
      break;
    }

    case 4 - 1: {
      std::uniform_int_distribution<> date_diff_dist{0, 4 * 12 + 9};
      const auto diff = date_diff_dist(random_engine);
      const auto begin_date = date_interval(boost::gregorian::date{1993, 01, 01}, diff, DatetimeComponent::Month);
      const auto end_date = date_interval(begin_date, 3, DatetimeComponent::Month);

      parameters.emplace_back("'"s + date_to_string(begin_date) + "'");
      parameters.emplace_back("'"s + date_to_string(end_date) + "'");
      break;
    }

    case 5 - 1: {
      const auto* const region = regions.list[region_dist(random_engine)].text;

      std::uniform_int_distribution<> date_diff_dist{0, 4};
      const auto diff = date_diff_dist(random_engine);
      const auto begin_date = date_interval(boost::gregorian::date{1993, 01, 01}, diff, DatetimeComponent::Year);
      const auto end_date = date_interval(begin_date, 1, DatetimeComponent::Year);

      parameters.emplace_back("'"s + region + "'");
      parameters.emplace_back("'"s + date_to_string(begin_date) + "'");
      parameters.emplace_back("'"s + date_to_string(end_date) + "'");
      break;
    }

    case 6 - 1: {
      std::uniform_int_distribution<> date_diff_dist{0, 4};
      const auto diff = date_diff_dist(random_engine);
      const auto begin_date = date_interval(boost::gregorian::date{1993, 01, 01}, diff, DatetimeComponent::Year);
      const auto end_date = date_interval(begin_date, 1, DatetimeComponent::Year);

      static std::uniform_int_distribution<> discount_dist{2, 9};
      const auto discount = 0.01f * static_cast<float>(discount_dist(random_engine));

      std::uniform_int_distribution<> quantity_dist{24, 25};
      const auto quantity = quantity_dist(random_engine);

      parameters.emplace_back("'"s + date_to_string(begin_date) + "'");
      parameters.emplace_back("'"s + date_to_string(end_date) + "'");
      parameters.emplace_back(std::to_string(discount));
      parameters.emplace_back(std::to_string(discount));
      parameters.emplace_back(std::to_string(quantity));
      break;
    }

    case 7 - 1: {
      const auto* const nation1 = nations.list[nation_dist(random_engine)].text;
      auto nation2 = std::string{};
      do {
        nation2 = nations.list[nation_dist(random_engine)].text;
      } while (nation1 == nation2);

      parameters.emplace_back("'"s + nation1 + "'");
      parameters.emplace_back("'"s + nation2 + "'");
      parameters.emplace_back("'"s + nation2 + "'");
      parameters.emplace_back("'"s + nation1 + "'");

      // Hard-coded in TPC-H, but used in JCC-H
      parameters.emplace_back("'1995-01-01'");
      parameters.emplace_back("'1996-12-31'");

      break;
    }

    case 8 - 1: {
      const auto nation_id = nation_dist(random_engine);
      const auto* const nation = nations.list[nation_id].text;

      // No idea why the field is called "weight", but it corresponds to the region of a given nation
      const auto* const region = regions.list[nations.list[nation_id].weight].text;

      const auto* const type = p_types_set.list[type_dist(random_engine)].text;

      parameters.emplace_back("'"s + nation + "'");
      parameters.emplace_back("'"s + region + "'");

      // Hard-coded in TPC-H, but used in JCC-H
      parameters.emplace_back("'1995-01-01'");
      parameters.emplace_back("'1996-12-31'");

      parameters.emplace_back("'"s + type + "'");

      break;
    }

    case 9 - 1: {
      const auto* const color = colors.list[color_dist(random_engine)].text;

      parameters.emplace_back("'%"s + color + "%'");
      break;
    }

    case 10 - 1: {
      std::uniform_int_distribution<> date_diff_dist{0, 23};
      const auto diff = date_diff_dist(random_engine);
      const auto begin_date = date_interval(boost::gregorian::date{1993, 01, 01}, diff, DatetimeComponent::Month);
      const auto end_date = date_interval(begin_date, 3, DatetimeComponent::Month);

      parameters.emplace_back("'"s + date_to_string(begin_date) + "'");
      parameters.emplace_back("'"s + date_to_string(end_date) + "'");
      break;
    }

    case 11 - 1: {
      const auto* const nation = nations.list[nation_dist(random_engine)].text;
      const auto fraction = 0.0001 / (_scale_factor > 0 ? _scale_factor : 1);

      parameters.emplace_back("'"s + nation + "'");
      parameters.emplace_back(std::to_string(fraction));
      parameters.emplace_back("'"s + nation + "'");
      break;
    }

    case 12 - 1: {
      const auto* const shipmode1 = l_smode_set.list[shipmode_dist(random_engine)].text;
      std::string shipmode2;
      do {
        shipmode2 = l_smode_set.list[shipmode_dist(random_engine)].text;
      } while (shipmode1 == shipmode2);

      std::uniform_int_distribution<> date_diff_dist{0, 4};
      const auto diff = date_diff_dist(random_engine);
      const auto begin_date = date_interval(boost::gregorian::date{1993, 01, 01}, diff, DatetimeComponent::Year);
      const auto end_date = date_interval(begin_date, 1, DatetimeComponent::Year);

      parameters.emplace_back("'"s + shipmode1 + "'");
      parameters.emplace_back("'"s + shipmode2 + "'");
      parameters.emplace_back("'"s + date_to_string(begin_date) + "'");
      parameters.emplace_back("'"s + date_to_string(end_date) + "'");
      break;
    }

    case 13 - 1: {
      const auto words1 = std::vector{"special", "pending", "unusual", "express"};
      const auto words2 = std::vector{"packages", "requests", "accounts", "deposits"};

      std::uniform_int_distribution<> word_dist{0, 3};

      parameters.emplace_back("'%"s + words1[word_dist(random_engine)] + '%' + words2[word_dist(random_engine)] + "%'");
      break;
    }

    case 14 - 1: {
      std::uniform_int_distribution<> date_diff_dist{0, 5 * 12};
      const auto diff = date_diff_dist(random_engine);
      const auto begin_date = date_interval(boost::gregorian::date{1993, 01, 01}, diff, DatetimeComponent::Month);
      const auto end_date = date_interval(begin_date, 1, DatetimeComponent::Month);

      parameters.emplace_back("'"s + date_to_string(begin_date) + "'");
      parameters.emplace_back("'"s + date_to_string(end_date) + "'");
      break;
    }

    case 15 - 1: {
      auto query_15 = std::string{tpch_queries.at(15)};

      std::uniform_int_distribution<> date_diff_dist{0, 4 * 12 + 9};
      const auto diff = date_diff_dist(random_engine);
      const auto begin_date = date_interval(boost::gregorian::date{1993, 01, 01}, diff, DatetimeComponent::Month);
      const auto end_date = date_interval(begin_date, 3, DatetimeComponent::Month);

      // Hack: We cannot use prepared statements in TPC-H 15. Thus, we need to build the SQL string by hand.
      // By manually replacing the `?` from tpch_queries.cpp, we can keep all queries in a readable form there.
      // This is ugly, but at least we can assert that nobody tampered with the string over there.
      static constexpr auto BEGIN_DATE_OFFSET = 156;
      static constexpr auto END_DATE_OFFSET = 192;
      DebugAssert((std::string_view{&query_15[BEGIN_DATE_OFFSET], 10} == "1996-01-01" &&
                   std::string_view{&query_15[END_DATE_OFFSET], 10} == "1996-04-01"),
                  "TPC-H 15 string has been modified");
      query_15.replace(BEGIN_DATE_OFFSET, 10, date_to_string(begin_date));
      query_15.replace(END_DATE_OFFSET, 10, date_to_string(end_date));

      const auto view_id = std::atomic_fetch_add(&_q15_view_id, size_t{1});
      boost::replace_all(query_15, std::string("revenue_view"), std::string("revenue") + std::to_string(view_id));

      // Not using _substitute_placeholders here
      return query_15;
    }

    case 16 - 1: {
      const auto brand = brand_char_dist(random_engine) * 10 + brand_char_dist(random_engine);

      const auto full_type = std::string{p_types_set.list[type_dist(random_engine)].text};
      const auto partial_type = std::string(full_type, 0, full_type.find_last_of(' '));

      auto sizes_copy = sizes;
      std::shuffle(sizes_copy.begin(), sizes_copy.end(), random_engine);

      parameters.emplace_back("'Brand#"s + std::to_string(brand) + "'");
      parameters.emplace_back("'"s + partial_type + "%'");
<<<<<<< HEAD
      for (auto parameter_index = 0; parameter_index < 8; ++parameter_index) {
        parameters.emplace_back(std::to_string(sizes_copy[parameter_index]));
=======
      for (auto i = 0; i < 8; ++i) {
        parameters.emplace_back(std::to_string(sizes_copy[i]));
>>>>>>> ac27bd52
      }
      break;
    }

    case 17 - 1: {
      const auto brand = brand_char_dist(random_engine) * 10 + brand_char_dist(random_engine);
      const auto* const container = p_cntr_set.list[container_dist(random_engine)].text;

      parameters.emplace_back("'Brand#"s + std::to_string(brand) + "'");
      parameters.emplace_back("'"s + container + "'");
      break;
    }

    case 18 - 1: {
      std::uniform_int_distribution<> quantity_dist{312, 315};
      const auto quantity = quantity_dist(random_engine);

      parameters.emplace_back(std::to_string(quantity));
      break;
    }

    case 19 - 1: {
      std::uniform_int_distribution<> quantity1_dist{1, 10};
      std::uniform_int_distribution<> quantity2_dist{10, 20};
      std::uniform_int_distribution<> quantity3_dist{20, 30};
      const auto quantity1 = quantity1_dist(random_engine);
      const auto quantity2 = quantity2_dist(random_engine);
      const auto quantity3 = quantity3_dist(random_engine);
      const auto brand1 = brand_char_dist(random_engine) * 10 + brand_char_dist(random_engine);
      const auto brand2 = brand_char_dist(random_engine) * 10 + brand_char_dist(random_engine);
      const auto brand3 = brand_char_dist(random_engine) * 10 + brand_char_dist(random_engine);

      parameters.emplace_back("'Brand#" + std::to_string(brand1) + "'");
      parameters.emplace_back(std::to_string(quantity1));
      parameters.emplace_back(std::to_string(quantity1));
      parameters.emplace_back("'Brand#" + std::to_string(brand2) + "'");
      parameters.emplace_back(std::to_string(quantity2));
      parameters.emplace_back(std::to_string(quantity2));
      parameters.emplace_back("'Brand#" + std::to_string(brand3) + "'");
      parameters.emplace_back(std::to_string(quantity3));
      parameters.emplace_back(std::to_string(quantity3));

      break;
    }

    case 20 - 1: {
      const auto* const color = colors.list[color_dist(random_engine)].text;
      std::uniform_int_distribution<> date_diff_dist{0, 4};
      const auto diff = date_diff_dist(random_engine);
      const auto begin_date = date_interval(boost::gregorian::date{1993, 01, 01}, diff, DatetimeComponent::Year);
      const auto end_date = date_interval(begin_date, 1, DatetimeComponent::Year);
      const auto* const nation = nations.list[nation_dist(random_engine)].text;

      parameters.emplace_back("'"s + color + "%'");
      parameters.emplace_back("'"s + date_to_string(begin_date) + "'");
      parameters.emplace_back("'"s + date_to_string(end_date) + "'");
      parameters.emplace_back("'"s + nation + "'");
      break;
    }

    case 21 - 1: {
      const auto* const nation = nations.list[nation_dist(random_engine)].text;

      parameters.emplace_back("'"s + nation + "'");
      break;
    }

    case 22 - 1: {
      auto country_codes_copy = country_codes;
      std::shuffle(country_codes_copy.begin(), country_codes_copy.end(), random_engine);

      // We need the same country code twice - have a look at the query
<<<<<<< HEAD
      for (auto parameter_index = 0; parameter_index < 7; ++parameter_index) {
        parameters.emplace_back("'"s + std::to_string(country_codes_copy[parameter_index]) + "'");
      }
      for (auto parameter_index = 0; parameter_index < 7; ++parameter_index) {
        parameters.emplace_back("'"s + std::to_string(country_codes_copy[parameter_index]) + "'");
=======
      for (auto i = 0; i < 7; ++i) {
        parameters.emplace_back("'"s + std::to_string(country_codes_copy[i]) + "'");
      }

      for (auto i = 0; i < 7; ++i) {
        parameters.emplace_back("'"s + std::to_string(country_codes_copy[i]) + "'");
>>>>>>> ac27bd52
      }
      break;
    }

    default:
      Fail("There are only 22 TPC-H queries");
  }

  return _substitute_placeholders(item_id, parameters);
}  // NOLINT

std::string TPCHBenchmarkItemRunner::_build_deterministic_query(const BenchmarkItemID item_id) {
  DebugAssert(item_id < 22, "There are only 22 TPC-H queries");

  if (item_id + 1 == 15) {
    // Generating TPC-H Query 15 by hand
    auto query_15 = std::string{tpch_queries.find(15)->second};

    // TPC-H query 15 uses "stream ids" to name the views. While not supported right now, we might want to execute
    // multiple instances of Q15 simultaneously and will need unique view names for that.
    static auto view_id = 0;
    boost::replace_all(query_15, std::string("revenueview"), std::string("revenue") + std::to_string(view_id++));
    return query_15;
  }

  // Stores how the parameters (the ? in the query) should be replaced. These values are examples for the queries. Most
  // of them use the verification parameters given in the TPC-H specification for the respective query. A few are
  // modified so that we get results even for a small scale factor.
  static std::vector<std::vector<std::string>> parameter_values = {
      {"'1998-09-02'"},
      {"15", "'%BRASS'", "'EUROPE'", "'EUROPE'"},
      {"'BUILDING'", "'1995-03-15'", "'1995-03-15'"},
      {"'1993-07-01'", "'1993-10-01'"},
      {"'ASIA'", "'1994-01-01'", "'1995-01-01'"},
      {"'1994-01-01'", "'1995-01-01'", ".06", ".06", "24"},
      {"'FRANCE'", "'GERMANY'", "'GERMANY'", "'FRANCE'", "'1995-01-01'", "'1996-12-31'"},
      {"'BRAZIL'", "'AMERICA'", "'1995-01-01'", "'1996-12-31'", "'ECONOMY ANODIZED STEEL'"},
      {"'%green%'"},
      {"'1993-10-01'", "'1994-01-01'"},
      {"'GERMANY'", "0.0001", "'GERMANY'"},
      {"'MAIL'", "'SHIP'", "'1994-01-01'", "'1995-01-01'"},
      {"'%special%requests%'"},
      {"'1995-09-01'", "'1995-10-01'"},
      {},  // Handled above
      {"'Brand#45'", "'MEDIUM POLISHED%'", "49", "14", "23", "45", "19", "3", "36", "9"},
      {"'Brand#23'", "'MED BOX'"},
      {"300"},
      {"'Brand#12'", "1", "1", "'Brand#23'", "10", "10", "'Brand#34'", "20", "20"},
      {"'forest%'", "'1994-01-01'", "'1995-01-01'", "'CANADA'"},
      {"'SAUDI ARABIA'"},
      {"'13'", "'31'", "'23'", "'29'", "'30'", "'18'", "'17'", "'13'", "'31'", "'23'", "'29'", "'30'", "'18'", "'17'"}};

  return _substitute_placeholders(item_id, parameter_values[item_id]);
}

std::string TPCHBenchmarkItemRunner::item_name(const BenchmarkItemID item_id) const {
  Assert(item_id < 22u, "item_id out of range");
  return std::string("TPC-H ") + (item_id + 1 < 10 ? "0" : "") + std::to_string(item_id + 1);
}

std::string TPCHBenchmarkItemRunner::_substitute_placeholders(const BenchmarkItemID item_id,
                                                              const std::vector<std::string>& parameter_values) const {
  if (_use_prepared_statements) {
    // Join the parameter values for an "EXECUTE TPCHn VALUES (...)" string
    std::stringstream sql;
    sql << "EXECUTE TPCH" << (item_id + 1) << " (" << boost::algorithm::join(parameter_values, ", ") << ")";
    return sql.str();
  }

  // Take the SQL query (from tpch_queries.cpp) and replace one placeholder (question mark) after another
  auto query_template = std::string{tpch_queries.find(item_id + 1)->second};

  for (const auto& parameter_value : parameter_values) {
    boost::replace_first(query_template, "?", parameter_value);
  }

  Assert(query_template.find('?') == std::string::npos, "Unreplaced Placeholder");

  return query_template;
}

}  // namespace opossum<|MERGE_RESOLUTION|>--- conflicted
+++ resolved
@@ -366,13 +366,8 @@
 
       parameters.emplace_back("'Brand#"s + std::to_string(brand) + "'");
       parameters.emplace_back("'"s + partial_type + "%'");
-<<<<<<< HEAD
       for (auto parameter_index = 0; parameter_index < 8; ++parameter_index) {
         parameters.emplace_back(std::to_string(sizes_copy[parameter_index]));
-=======
-      for (auto i = 0; i < 8; ++i) {
-        parameters.emplace_back(std::to_string(sizes_copy[i]));
->>>>>>> ac27bd52
       }
       break;
     }
@@ -445,20 +440,11 @@
       std::shuffle(country_codes_copy.begin(), country_codes_copy.end(), random_engine);
 
       // We need the same country code twice - have a look at the query
-<<<<<<< HEAD
-      for (auto parameter_index = 0; parameter_index < 7; ++parameter_index) {
+      for (auto parameter_index = size_t{0}; parameter_index < 7; ++parameter_index) {
         parameters.emplace_back("'"s + std::to_string(country_codes_copy[parameter_index]) + "'");
       }
-      for (auto parameter_index = 0; parameter_index < 7; ++parameter_index) {
+      for (auto parameter_index = size_t{0}; parameter_index < 7; ++parameter_index) {
         parameters.emplace_back("'"s + std::to_string(country_codes_copy[parameter_index]) + "'");
-=======
-      for (auto i = 0; i < 7; ++i) {
-        parameters.emplace_back("'"s + std::to_string(country_codes_copy[i]) + "'");
-      }
-
-      for (auto i = 0; i < 7; ++i) {
-        parameters.emplace_back("'"s + std::to_string(country_codes_copy[i]) + "'");
->>>>>>> ac27bd52
       }
       break;
     }
