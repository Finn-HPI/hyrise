--- conflicted
+++ resolved
@@ -8,15 +8,10 @@
                                  const Duration& init_warmup_duration,
                                  const std::optional<std::string>& init_output_file_path,
                                  const bool init_enable_scheduler, const uint32_t init_cores,
-<<<<<<< HEAD
-                                 const uint32_t init_clients, const bool init_enable_visualization,
-                                 const bool init_verify, const bool init_cache_binary_tables, const bool init_metrics,
-                                 const std::optional<std::string>& init_dependency_mining_plugin_path)
-=======
                                  const uint32_t init_data_preparation_cores, const uint32_t init_clients,
                                  const bool init_enable_visualization, const bool init_verify,
-                                 const bool init_cache_binary_tables, const bool init_metrics)
->>>>>>> 7683162b
+                                 const bool init_cache_binary_tables, const bool init_metrics,
+                                 const std::optional<std::string>& init_dependency_mining_plugin_path)
     : benchmark_mode(init_benchmark_mode),
       chunk_size(init_chunk_size),
       encoding_config(init_encoding_config),
