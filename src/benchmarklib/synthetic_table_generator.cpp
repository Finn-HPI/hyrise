--- conflicted
+++ resolved
@@ -138,13 +138,9 @@
             }
           }
 
-<<<<<<< HEAD
           auto allocator = PolymorphicAllocator<ColumnDataType>{};
           auto null_values_pin_guard = AllocatorPinGuard{allocator};
-          pmr_vector<bool> null_values{allocator};
-=======
-          auto null_values = pmr_vector<bool>{};
->>>>>>> 8114ddda
+          auto null_values = pmr_vector<bool>{allocator};
 
           /**
            * If a ratio of to-be-created NULL values is given, fill the null_values vector used in the ValueSegment
