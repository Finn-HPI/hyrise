#pragma once

#include <chrono>

#include "encoding_config.hpp"
#include "storage/chunk.hpp"

namespace opossum {

/**
 * "Ordered" runs each item a number of times and then the next one
 * "Shuffled" runs the items in a random order
 */
enum class BenchmarkMode { Ordered, Shuffled };

using Duration = std::chrono::nanoseconds;
// steady_clock guarantees that the clock is not adjusted while benchmarking
using TimePoint = std::chrono::steady_clock::time_point;

class BenchmarkConfig {
 public:
  BenchmarkConfig(const BenchmarkMode init_benchmark_mode, const ChunkOffset init_chunk_size,
<<<<<<< HEAD
                  const EncodingConfig& init_encoding_config, const bool init_chunk_indexes,
                  const bool init_table_indexes, const int64_t init_max_runs, const Duration& init_max_duration,
                  const Duration& init_warmup_duration, const std::optional<std::string>& init_output_file_path,
                  const bool init_enable_scheduler, const uint32_t init_cores, const uint32_t init_clients,
=======
                  const EncodingConfig& init_encoding_config, const bool init_indexes, const int64_t init_max_runs,
                  const Duration& init_max_duration, const Duration& init_warmup_duration,
                  const std::optional<std::string>& init_output_file_path, const bool init_enable_scheduler,
                  const uint32_t init_cores, const uint32_t init_data_preparation_cores, const uint32_t init_clients,
>>>>>>> 40ed5e57
                  const bool init_enable_visualization, const bool init_verify, const bool init_cache_binary_tables,
                  const bool init_metrics);

  static BenchmarkConfig get_default_config();

  BenchmarkMode benchmark_mode = BenchmarkMode::Ordered;
  ChunkOffset chunk_size = Chunk::DEFAULT_SIZE;
  EncodingConfig encoding_config = EncodingConfig{};
  bool chunk_indexes = false;
  bool table_indexes = false;
  int64_t max_runs = -1;
  Duration max_duration = std::chrono::seconds(60);
  Duration warmup_duration = std::chrono::seconds(0);
  std::optional<std::string> output_file_path = std::nullopt;
  bool enable_scheduler = false;
  uint32_t cores = 0;
  uint32_t data_preparation_cores = 0;
  uint32_t clients = 1;
  bool enable_visualization = false;
  bool verify = false;
  bool cache_binary_tables = false;  // Defaults to false for internal use, but the CLI sets it to true by default
  bool metrics = false;

 private:
  BenchmarkConfig() = default;
};

}  // namespace opossum<|MERGE_RESOLUTION|>--- conflicted
+++ resolved
@@ -20,17 +20,10 @@
 class BenchmarkConfig {
  public:
   BenchmarkConfig(const BenchmarkMode init_benchmark_mode, const ChunkOffset init_chunk_size,
-<<<<<<< HEAD
-                  const EncodingConfig& init_encoding_config, const bool init_chunk_indexes,
-                  const bool init_table_indexes, const int64_t init_max_runs, const Duration& init_max_duration,
-                  const Duration& init_warmup_duration, const std::optional<std::string>& init_output_file_path,
-                  const bool init_enable_scheduler, const uint32_t init_cores, const uint32_t init_clients,
-=======
                   const EncodingConfig& init_encoding_config, const bool init_indexes, const int64_t init_max_runs,
                   const Duration& init_max_duration, const Duration& init_warmup_duration,
                   const std::optional<std::string>& init_output_file_path, const bool init_enable_scheduler,
                   const uint32_t init_cores, const uint32_t init_data_preparation_cores, const uint32_t init_clients,
->>>>>>> 40ed5e57
                   const bool init_enable_visualization, const bool init_verify, const bool init_cache_binary_tables,
                   const bool init_metrics);
 
@@ -39,8 +32,7 @@
   BenchmarkMode benchmark_mode = BenchmarkMode::Ordered;
   ChunkOffset chunk_size = Chunk::DEFAULT_SIZE;
   EncodingConfig encoding_config = EncodingConfig{};
-  bool chunk_indexes = false;
-  bool table_indexes = false;
+  bool indexes = false;
   int64_t max_runs = -1;
   Duration max_duration = std::chrono::seconds(60);
   Duration warmup_duration = std::chrono::seconds(0);
