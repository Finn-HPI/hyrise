#include "lossless_predicate_cast.hpp"

#include <cmath>

namespace opossum {

std::optional<float> next_float_towards(const double value, const double towards) {
  // See lossless_cast<float>(double)
  if (value > 340282346638528859811704183484516925440.0 || value < -340282346638528859811704183484516925440.0) {
    return std::nullopt;
  }

  if (value == towards) {
    return std::nullopt;
  }

  const auto casted_value = static_cast<float>(value);

<<<<<<< HEAD
  if ((casted_value < value && towards < value) || (casted_value > value && towards > value)) {
=======
  if (casted_value < value && towards < value) {
>>>>>>> ac27bd52
    return casted_value;
  }

  if (casted_value > value && towards > value) {
    return casted_value;
  }

  const float next = std::nexttowardf(casted_value, towards);
  // Maybe someone smarter understands all the edge cases of floats. I'd rather be on the safe side.
  if (!std::isfinite(next)) {
    return std::nullopt;
  }

  return next;
}

std::optional<std::pair<PredicateCondition, AllTypeVariant>> lossless_predicate_variant_cast(
    const PredicateCondition condition, const AllTypeVariant& variant, DataType target_data_type) {
  // Code duplication with lossless_cast.cpp, but it's are already hard enough to read

  const auto source_data_type = data_type_from_all_type_variant(variant);

  // Lossless casting from NULL to NULL is always NULL. (Cannot be handled below as resolve_data_type()
  // doesn't resolve NULL)
  if (source_data_type == DataType::Null && target_data_type == DataType::Null) {
    // We should be able to return {condition, variant} here, but clang-tidy has what I believe to be a false
    // positive. Instead of ignoring it and risking overlooking something, we let the ExpressionEvaluator handle
    // this case. This is only for stupid queries like `WHERE x = NULL`, anyway.
    return std::nullopt;
  }

  // Safe casting between NULL and non-NULL type is not possible. (Cannot be handled below as resolve_data_type()
  // doesn't resolve NULL)
  if ((source_data_type == DataType::Null) != (target_data_type == DataType::Null)) {
    return std::nullopt;
  }

  std::optional<std::pair<PredicateCondition, AllTypeVariant>> result;

  // clang-format off
  boost::apply_visitor([&](const auto& source) {
    resolve_data_type(target_data_type, [&](auto target_data_type_t) {
      using TargetDataType = typename decltype(target_data_type_t)::type;
      result = lossless_predicate_cast<TargetDataType>(condition, source);
    });
  }, variant);
  // clang-format on

  return result;
}

}  // namespace opossum<|MERGE_RESOLUTION|>--- conflicted
+++ resolved
@@ -16,15 +16,7 @@
 
   const auto casted_value = static_cast<float>(value);
 
-<<<<<<< HEAD
   if ((casted_value < value && towards < value) || (casted_value > value && towards > value)) {
-=======
-  if (casted_value < value && towards < value) {
->>>>>>> ac27bd52
-    return casted_value;
-  }
-
-  if (casted_value > value && towards > value) {
     return casted_value;
   }
 
