#pragma once

#include <iostream>

#include "nlohmann/json.hpp"

#include "types.hpp"
#include "utils/singleton.hpp"

namespace hyrise {

<<<<<<< HEAD
// This is necessary to make the plugin instantiable, it leads to plain C linkage to avoid
// ugly mangled names. Use EXPORT in the implementation file of your plugin.
#define EXPORT_PLUGIN(PluginName) \
  extern "C" AbstractPlugin* factory() { return new PluginName(); }
=======
class AbstractBenchmarkItemRunner;

// This is necessary to make the plugin instantiable, it leads to plain C linkage to avoid ugly mangled names. Use
// EXPORT in the implementation file of your plugin.
// clang-format off
#define EXPORT_PLUGIN(PluginName)                           \
  extern "C" AbstractPlugin* factory() {                    \
    return new PluginName();                                \
  }                                                         \
  static_assert(true, "End call of macro with a semicolon")
// clang-format on
>>>>>>> 5f0d02c7

using PluginFunctionName = std::string;
using PluginFunctionPointer = std::function<void(void)>;
using PreBenchmarkHook = std::function<void(AbstractBenchmarkItemRunner&)>;
using PostBenchmarkHook = std::function<void(nlohmann::json& report)>;

// AbstractPlugin is the abstract super class for all plugins. An example implementation can be found under
// test/utils/test_plugin.cpp. Usually plugins are implemented as singletons because there should not be multiple
// instances of them as they would compete against each other.
class AbstractPlugin {
 public:
  virtual ~AbstractPlugin() = default;

  virtual std::string description() const = 0;

  virtual void start() = 0;

  virtual void stop() = 0;

  // This method provides an interface for making plugin functions executable by plugin users. Please see the
  // test_plugin.cpp and the meta_exec_table_test.cpp for examples on how to use it. IMPORTANT: The execution of such
  // user-executable functions is blocking, see the PluginManager's exec_user_function method. If you are writing a
  // plugin and provide user-exectuable functions it is YOUR responsibility to keep these function calls as short and
  // efficient as possible, e.g., by spinning up a thread inside the plugin to execute the actual functionality.
  virtual std::vector<std::pair<PluginFunctionName, PluginFunctionPointer>> provided_user_executable_functions();

  // Provides an interface to execute plugin functionality before the BenchmarkRunner executes the items. This can be
  // used to, e.g., let workload-driven advisors execute the workload and apply their suggestions. Thus, the
  // pre-benchmark hook gets the BenchmarkRunner's _benchmark_item_runner as an argument to access the workload's
  // queries. For an example, see the implementation in `ucc_discovery_plugin.cpp`.
  virtual std::optional<PreBenchmarkHook> pre_benchmark_hook();

  // Provides an interface to execute plugin functionality after the BenchmarkRunner executed the items. We can use this
  // to, e.g., export logs or workload information. The post-benchmark hook is handed the BenchmarkRunner's JSON report
  // as an argument. Thus, it can add own metrics. Note that the JSON report can be empty when no output is exported.
  virtual std::optional<PostBenchmarkHook> post_benchmark_hook();
};

}  // namespace hyrise<|MERGE_RESOLUTION|>--- conflicted
+++ resolved
@@ -9,12 +9,6 @@
 
 namespace hyrise {
 
-<<<<<<< HEAD
-// This is necessary to make the plugin instantiable, it leads to plain C linkage to avoid
-// ugly mangled names. Use EXPORT in the implementation file of your plugin.
-#define EXPORT_PLUGIN(PluginName) \
-  extern "C" AbstractPlugin* factory() { return new PluginName(); }
-=======
 class AbstractBenchmarkItemRunner;
 
 // This is necessary to make the plugin instantiable, it leads to plain C linkage to avoid ugly mangled names. Use
@@ -26,7 +20,6 @@
   }                                                         \
   static_assert(true, "End call of macro with a semicolon")
 // clang-format on
->>>>>>> 5f0d02c7
 
 using PluginFunctionName = std::string;
 using PluginFunctionPointer = std::function<void(void)>;
