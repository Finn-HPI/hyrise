--- conflicted
+++ resolved
@@ -248,7 +248,7 @@
           ++total_indexed_iter;
           ++join_index_performance_data.chunks_scanned_with_index;
         } else {
-          _fallback_nested_loop(index_side_chunk_id, track_probe_matches, track_index_matches, is_semi_or_anti_join,
+          _fallback_nested_loop(index_side_chunk_id, track_probe_matches, track_index_matches, semi_or_anti_join,
                                 secondary_predicate_evaluator);
           nested_loop_joining_duration += timer.lap();
         }
@@ -280,26 +280,13 @@
           index_joining_duration += timer.lap();
           join_index_performance_data.chunks_scanned_with_index++;
         } else {
-          _fallback_nested_loop(index_chunk_id, track_probe_matches, track_index_matches, is_semi_or_anti_join,
+          _fallback_nested_loop(index_chunk_id, track_probe_matches, track_index_matches, semi_or_anti_join,
                                 secondary_predicate_evaluator);
           nested_loop_joining_duration += timer.lap();
         }
-<<<<<<< HEAD
-      }
-    }
-    _append_matches_non_inner(is_semi_or_anti_join);
-=======
-        index_joining_duration += timer.lap();
-        join_index_performance_data.chunks_scanned_with_index++;
-      } else {
-        _fallback_nested_loop(index_chunk_id, track_probe_matches, track_index_matches, semi_or_anti_join,
-                              secondary_predicate_evaluator);
-        nested_loop_joining_duration += timer.lap();
-      }
-    }
-
+      }
+    }
     _append_matches_non_inner(semi_or_anti_join);
->>>>>>> 9dc0fe58
   }
 
   // Write output chunks.
@@ -353,7 +340,7 @@
 }
 
 void JoinIndex::_fallback_nested_loop(const ChunkID index_chunk_id, const bool track_probe_matches,
-                                      const bool track_index_matches, const bool is_semi_or_anti_join,
+                                      const bool track_index_matches, const bool semi_or_anti_join,
                                       MultiPredicateJoinEvaluator& secondary_predicate_evaluator) {
   PerformanceWarning("Fallback nested loop used.");
   auto& join_index_performance_data = static_cast<PerformanceData&>(*performance_data);
@@ -379,7 +366,7 @@
                                       _mode,
                                       _adjusted_primary_predicate.predicate_condition,
                                       secondary_predicate_evaluator,
-                                      !is_semi_or_anti_join};
+                                      !semi_or_anti_join};
     JoinNestedLoop::_join_two_untyped_segments(*probe_segment, *index_segment, probe_chunk_id, index_chunk_id, params);
   }
   const auto& index_pos_list_size_post_fallback = _index_pos_list->size();
@@ -551,26 +538,15 @@
 
   const auto semi_or_anti_join = is_semi_or_anti_join(_mode);
 
-<<<<<<< HEAD
-  // Remember the matches for non-inner joins.
-  if (((is_semi_or_anti_join || _mode == JoinMode::Left) && _index_side == IndexSide::Right) ||
-=======
   // Remember the matches for non-inner joins
   if (((semi_or_anti_join || _mode == JoinMode::Left) && _index_side == IndexSide::Right) ||
->>>>>>> 9dc0fe58
       (_mode == JoinMode::Right && _index_side == IndexSide::Left) || _mode == JoinMode::FullOuter) {
     _probe_matches[probe_chunk_id][probe_chunk_offset] = true;
   }
 
-<<<<<<< HEAD
-  if (!is_semi_or_anti_join) {
-    // We replicate the probe side value for each index side value.
-    std::fill_n(std::back_inserter(*_probe_pos_list), index_matches_count, RowID{probe_chunk_id, probe_chunk_offset});
-=======
   if (!semi_or_anti_join) {
     // we replicate the probe side value for each index side value
-    std::fill_n(std::back_inserter(*_probe_pos_list), num_index_matches, RowID{probe_chunk_id, probe_chunk_offset});
->>>>>>> 9dc0fe58
+    std::fill_n(std::back_inserter(*_probe_pos_list), index_matches_count, RowID{probe_chunk_id, probe_chunk_offset});
 
     std::transform(range_begin, range_end, std::back_inserter(*_index_pos_list),
                    [index_chunk_id](ChunkOffset index_chunk_offset) {
@@ -596,16 +572,15 @@
     return;
   }
 
-  const auto is_semi_or_anti_join =
-      _mode == JoinMode::Semi || _mode == JoinMode::AntiNullAsFalse || _mode == JoinMode::AntiNullAsTrue;
+  const auto semi_or_anti_join = is_semi_or_anti_join(_mode);
 
   // Remember the matches for non-inner joins.
-  if (((is_semi_or_anti_join || _mode == JoinMode::Left) && _index_side == IndexSide::Right) ||
+  if (((semi_or_anti_join || _mode == JoinMode::Left) && _index_side == IndexSide::Right) ||
       (_mode == JoinMode::Right && _index_side == IndexSide::Left) || _mode == JoinMode::FullOuter) {
     _probe_matches[probe_chunk_id][probe_chunk_offset] = true;
   }
 
-  if (!is_semi_or_anti_join) {
+  if (!semi_or_anti_join) {
     // We replicate the probe side value for each index side value.
     std::fill_n(std::back_inserter(*_probe_pos_list), index_matches_count, RowID{probe_chunk_id, probe_chunk_offset});
 
@@ -614,7 +589,7 @@
 
   if ((_mode == JoinMode::Left && _index_side == IndexSide::Left) ||
       (_mode == JoinMode::Right && _index_side == IndexSide::Right) || _mode == JoinMode::FullOuter ||
-      (is_semi_or_anti_join && _index_side == IndexSide::Left)) {
+      (semi_or_anti_join && _index_side == IndexSide::Left)) {
     std::for_each(range_begin, range_end, [this](RowID index_row_id) {
       _index_matches[index_row_id.chunk_id][index_row_id.chunk_offset] = true;
     });
@@ -630,7 +605,7 @@
   }
 }
 
-void JoinIndex::_append_matches_non_inner(const bool is_semi_or_anti_join) {
+void JoinIndex::_append_matches_non_inner(const bool semi_or_anti_join) {
   // For Full Outer and Left Join we need to add all unmatched rows for the probe side
   if ((_mode == JoinMode::Left && _index_side == IndexSide::Right) ||
       (_mode == JoinMode::Right && _index_side == IndexSide::Left) || _mode == JoinMode::FullOuter) {
@@ -666,7 +641,7 @@
 
   // Write PosLists for Semi/Anti Joins, which so far haven't written any results to the PosLists
   // We use `_probe_matches` to determine whether a tuple from the probe side found a match.
-  if (is_semi_or_anti_join) {
+  if (semi_or_anti_join) {
     const auto invert = _mode == JoinMode::AntiNullAsFalse || _mode == JoinMode::AntiNullAsTrue;
     if (_index_side == IndexSide::Right) {
       const auto chunk_count = _probe_input_table->chunk_count();
