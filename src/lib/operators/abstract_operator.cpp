--- conflicted
+++ resolved
@@ -199,8 +199,7 @@
 
 std::shared_ptr<AbstractOperator> AbstractOperator::deep_copy() const {
   auto copied_ops = std::unordered_map<const AbstractOperator*, std::shared_ptr<AbstractOperator>>{};
-<<<<<<< HEAD
-  const auto& copy = deep_copy(copied_ops);
+  const auto copy = deep_copy(copied_ops);
 
   // Predicates that contain uncorrelated subqueries cannot be used for chunk pruning in the optimization phase since we
   // do not know the predicate value yet. However, the ChunkPruningRule attaches the corresponding PredicateNodes to the
@@ -232,9 +231,6 @@
   }
 
   return copy;
-=======
-  return deep_copy(copied_ops);
->>>>>>> 0e4fcb87
 }
 
 std::shared_ptr<AbstractOperator> AbstractOperator::deep_copy(
