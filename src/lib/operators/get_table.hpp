#pragma once

<<<<<<< HEAD
#include <memory>
#include <set>

=======
>>>>>>> 0e4fcb87
#include "abstract_read_only_operator.hpp"
#include "concurrency/transaction_context.hpp"

namespace hyrise {

// Operator to retrieve a table from the StorageManager by specifying its name. Depending on how the operator was
// constructed, chunks and columns may be pruned if they are irrelevant for the final result. The returned table is NOT
// the same table as stored in the StorageManager. If that stored table is changed (most importantly: if a chunk is
// added), this is not reflected in GetTable's result. This is by design to make sure that following operators do not
// have to deal with tables that change their chunk count while they are being looked at. However, rows added to a chunk
// within that stored table that was already present when GetTable was executed will be visible when calling
// get_output().
class GetTable : public AbstractReadOnlyOperator {
 public:
  // Convenience constructor without pruning info
  explicit GetTable(const std::string& name);

  // Constructor with pruning info
  GetTable(const std::string& name, const std::vector<ChunkID>& pruned_chunk_ids,
           const std::vector<ColumnID>& pruned_column_ids);

  const std::string& name() const override;
  std::string description(DescriptionMode description_mode) const override;

  const std::string& table_name() const;
  const std::vector<ChunkID>& pruned_chunk_ids() const;
  const std::vector<ColumnID>& pruned_column_ids() const;

<<<<<<< HEAD
  // We cannot use predicates with uncorrelated subqueries to get pruned ChunkIDs during optimization. However, we can
  // reference these predicates and keep track of them in the plan. Once we execute the plan, the subqueries might have
  // already been executed, so we can use them for pruning during execution.
  void set_prunable_subquery_scans(std::vector<std::weak_ptr<const AbstractOperator>> subquery_scans) const;
  std::vector<std::shared_ptr<const AbstractOperator>> prunable_subquery_scans() const;

=======
>>>>>>> 0e4fcb87
 protected:
  std::shared_ptr<AbstractOperator> _on_deep_copy(
      const std::shared_ptr<AbstractOperator>& /*copied_left_input*/,
      const std::shared_ptr<AbstractOperator>& /*copied_right_input*/,
      std::unordered_map<const AbstractOperator*, std::shared_ptr<AbstractOperator>>& /*copied_ops*/) const override;
  void _on_set_parameters(const std::unordered_map<ParameterID, AllTypeVariant>& parameters) override;

  std::shared_ptr<const Table> _on_execute() override;

<<<<<<< HEAD
  // Resolve the predicate values for uncorrelated subqueries if they have already been executed. If so, perform chunk
  // pruning with the predicates and return the pruned ChunkIDs.
  std::set<ChunkID> _prune_chunks_dynamically();

=======
>>>>>>> 0e4fcb87
  // Name of the table to retrieve.
  const std::string _name;
  const std::vector<ChunkID> _pruned_chunk_ids;
  const std::vector<ColumnID> _pruned_column_ids;

  mutable std::vector<std::weak_ptr<const AbstractOperator>> _prunable_subquery_scans{};
  std::set<ChunkID> _dynamically_pruned_chunk_ids{};
};

}  // namespace hyrise<|MERGE_RESOLUTION|>--- conflicted
+++ resolved
@@ -1,11 +1,5 @@
 #pragma once
 
-<<<<<<< HEAD
-#include <memory>
-#include <set>
-
-=======
->>>>>>> 0e4fcb87
 #include "abstract_read_only_operator.hpp"
 #include "concurrency/transaction_context.hpp"
 
@@ -34,15 +28,12 @@
   const std::vector<ChunkID>& pruned_chunk_ids() const;
   const std::vector<ColumnID>& pruned_column_ids() const;
 
-<<<<<<< HEAD
   // We cannot use predicates with uncorrelated subqueries to get pruned ChunkIDs during optimization. However, we can
   // reference these predicates and keep track of them in the plan. Once we execute the plan, the subqueries might have
   // already been executed, so we can use them for pruning during execution.
   void set_prunable_subquery_scans(std::vector<std::weak_ptr<const AbstractOperator>> subquery_scans) const;
   std::vector<std::shared_ptr<const AbstractOperator>> prunable_subquery_scans() const;
 
-=======
->>>>>>> 0e4fcb87
  protected:
   std::shared_ptr<AbstractOperator> _on_deep_copy(
       const std::shared_ptr<AbstractOperator>& /*copied_left_input*/,
@@ -52,13 +43,10 @@
 
   std::shared_ptr<const Table> _on_execute() override;
 
-<<<<<<< HEAD
   // Resolve the predicate values for uncorrelated subqueries if they have already been executed. If so, perform chunk
   // pruning with the predicates and return the pruned ChunkIDs.
   std::set<ChunkID> _prune_chunks_dynamically();
 
-=======
->>>>>>> 0e4fcb87
   // Name of the table to retrieve.
   const std::string _name;
   const std::vector<ChunkID> _pruned_chunk_ids;
