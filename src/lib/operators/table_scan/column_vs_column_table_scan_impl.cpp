#include "column_vs_column_table_scan_impl.hpp"

#include <memory>
#include <string>
#include <type_traits>

#include "resolve_type.hpp"
#include "storage/chunk.hpp"
#include "storage/create_iterable_from_segment.hpp"
#include "storage/reference_segment/reference_segment_iterable.hpp"
#include "storage/segment_iterables/any_segment_iterable.hpp"
#include "storage/segment_iterate.hpp"
#include "storage/table.hpp"
#include "type_comparison.hpp"
#include "utils/assert.hpp"

namespace hyrise {

ColumnVsColumnTableScanImpl::ColumnVsColumnTableScanImpl(const std::shared_ptr<const Table>& in_table,
                                                         const ColumnID left_column_id,
                                                         const PredicateCondition& predicate_condition,
                                                         const ColumnID right_column_id)
    : _in_table(in_table),
      _left_column_id(left_column_id),
      _predicate_condition(predicate_condition),
      _right_column_id{right_column_id} {}

std::string ColumnVsColumnTableScanImpl::description() const {
  return "ColumnVsColumn";
}

std::shared_ptr<RowIDPosList> ColumnVsColumnTableScanImpl::scan_chunk(ChunkID chunk_id) {
  const auto chunk = _in_table->get_chunk(chunk_id);
  const auto left_segment = chunk->get_segment(_left_column_id);
  const auto right_segment = chunk->get_segment(_right_column_id);

<<<<<<< HEAD
  std::shared_ptr<RowIDPosList> result;
=======
  auto result = std::shared_ptr<RowIDPosList>{};

>>>>>>> 8114ddda
  /**
   * Reducing the compile time:
   *
   * If the left and the right segment and/or data type are not the same, we erase the segment iterable types EVEN for
   * the release build. For example, ValueSegment<int> == ValueSegment<float> will be erased. So will ValueSegment<int>
   * == DictionarySegment<int>.
   *
   * We use type erasure here because we currently do not actively use comparisons between, e.g., a ValueSegment and a
   * DictionarySegment. While it is supported, it is not executed, so we don't want the compiler to spend time
   * instantiating unused templates. Whenever the types of the iterables is removed, we also erase the comparator
   * lambda (in `_typed_scan_chunk`) by wrapping it into an std::function. All of this brought the compile time of
   * this translation unit down significantly. This is only really relevant for the release build - in the debug build,
   * iterables are always erased. The comparator type is being erased in the debug build as well.
   */

  /**
   * FAST PATH
   * ...in which the SegmentType does not get erased in Release builds. DataTypes and SegmentTypes have to be the same.
   * In the case of ReferenceSegments, the used ReferenceSegmentIterator has to be the same (see below).
   */
  if (left_segment->data_type() == right_segment->data_type()) {
    resolve_data_and_segment_type(*left_segment, [&](auto data_type_t, auto& left_typed_segment) {
      using ColumnDataType = typename decltype(data_type_t)::type;
      using SegmentType = std::decay_t<decltype(left_typed_segment)>;

      if (const auto right_typed_segment = std::dynamic_pointer_cast<SegmentType>(right_segment)) {
        if constexpr (std::is_same_v<SegmentType, ReferenceSegment>) {
          // For reference segments check if the iterables end up using the same type of iterator.
          auto left_iterable =
              ReferenceSegmentIterable<ColumnDataType, EraseReferencedSegmentType::No>{left_typed_segment};
          auto right_iterable =
              ReferenceSegmentIterable<ColumnDataType, EraseReferencedSegmentType::No>{*right_typed_segment};

          left_iterable.with_iterators([&](auto left_it, [[maybe_unused]] const auto left_end) {
            right_iterable.with_iterators([&](auto right_it, [[maybe_unused]] const auto right_end) {
              if constexpr (std::is_same_v<std::decay_t<decltype(left_it)>,
                                           std::decay_t<decltype(right_it)>>) {  // NOLINT
                // Either both reference segments use the MultipleChunkIterator (which uses erased accessors anyway)
                // or they are resolved to the underlying segment iterators (e.g., Dictionary and Dictionary)
                result = _typed_scan_chunk_with_iterators<EraseTypes::OnlyInDebugBuild>(chunk_id, left_it, left_end,
                                                                                        right_it, right_end);
              }
            });
          });
        } else {
          // Same segment types - do not erase types in Release builds
          result = _typed_scan_chunk_with_iterables<EraseTypes::OnlyInDebugBuild>(
              chunk_id, create_iterable_from_segment<ColumnDataType>(left_typed_segment),
              create_iterable_from_segment<ColumnDataType>(*right_typed_segment));
        }
      }
    });

    // `result` will still be nullptr if the SegmentTypes were not the same - if that's the case we have to take the
    // "slow" path further down to perform the scan
    if (result) {
      return result;
    }
  }

  /**
   * SLOW PATH
   * ...in which the left and right segment iterables are erased into AnySegmentIterables<T>
   */
  resolve_data_type(left_segment->data_type(), [&](const auto left_data_type) {
    using LeftColumnDataType = typename decltype(left_data_type)::type;

    auto left_iterable = create_any_segment_iterable<LeftColumnDataType>(*left_segment);

    resolve_data_type(right_segment->data_type(), [&](const auto right_data_type_t) {
      using RightColumnDataType = typename decltype(right_data_type_t)::type;

      // C++ cannot compare strings and non-strings out of the box:
      if constexpr (std::is_same_v<LeftColumnDataType, pmr_string> == std::is_same_v<RightColumnDataType, pmr_string>) {
        auto right_iterable = create_any_segment_iterable<RightColumnDataType>(*right_segment);

        PerformanceWarning("ColumnVsColumnTableScan using type-erased iterators");
        result = _typed_scan_chunk_with_iterables<EraseTypes::Always>(chunk_id, left_iterable, right_iterable);
      } else {
        Fail("Trying to compare strings and non-strings");
      }
    });
  });

  return result;
}

template <EraseTypes erase_comparator_type, typename LeftIterable, typename RightIterable>
std::shared_ptr<RowIDPosList> __attribute__((noinline))
ColumnVsColumnTableScanImpl::_typed_scan_chunk_with_iterables(ChunkID chunk_id, const LeftIterable& left_iterable,
                                                              const RightIterable& right_iterable) const {
  auto matches_out = std::shared_ptr<RowIDPosList>{};

  left_iterable.with_iterators([&](auto left_it, const auto left_end) {
    right_iterable.with_iterators([&](auto right_it, const auto right_end) {
      matches_out =
          _typed_scan_chunk_with_iterators<erase_comparator_type>(chunk_id, left_it, left_end, right_it, right_end);
    });
  });

  return matches_out;
}

template <EraseTypes erase_comparator_type, typename LeftIterator, typename RightIterator>
std::shared_ptr<RowIDPosList> __attribute__((noinline))
ColumnVsColumnTableScanImpl::_typed_scan_chunk_with_iterators(ChunkID chunk_id, LeftIterator& left_it,
                                                              const LeftIterator& left_end, RightIterator& right_it,
                                                              const RightIterator& right_end) const {
  auto allocator = PolymorphicAllocator<size_t>{};
  auto matches_pin_guard = AllocatorPinGuard{allocator};
  auto matches_out = std::make_shared<RowIDPosList>(allocator);

  auto condition_was_flipped = false;
  auto maybe_flipped_condition = _predicate_condition;
  if (maybe_flipped_condition == PredicateCondition::GreaterThan ||
      maybe_flipped_condition == PredicateCondition::GreaterThanEquals) {
    maybe_flipped_condition = flip_predicate_condition(maybe_flipped_condition);
    condition_was_flipped = true;
  }

  // NOLINTNEXTLINE(misc-unused-parameters): false positive for it1 and it2 being unused.
  auto conditionally_erase_comparator_type = [](auto comparator, const auto& it1, const auto& it2) {
    if constexpr (erase_comparator_type == EraseTypes::OnlyInDebugBuild) {
      return comparator;
    } else {
      return std::function<bool(const AbstractSegmentPosition<std::decay_t<decltype(it1->value())>>&,
                                const AbstractSegmentPosition<std::decay_t<decltype(it2->value())>>&)>{comparator};
    }
  };

  with_comparator_light(maybe_flipped_condition, [&](auto predicate_comparator) {
    const auto comparator = [predicate_comparator](const auto& left, const auto& right) {
      return predicate_comparator(left.value(), right.value());
    };

    if (condition_was_flipped) {
      const auto erased_comparator = conditionally_erase_comparator_type(comparator, right_it, left_it);
      // NOLINTNEXTLINE(readability-suspicious-call-argument) - flipped arguments by intention
      AbstractTableScanImpl::_scan_with_iterators<true>(erased_comparator, right_it, right_end, chunk_id, *matches_out,
                                                        left_it);
    } else {
      const auto erased_comparator = conditionally_erase_comparator_type(comparator, left_it, right_it);
      AbstractTableScanImpl::_scan_with_iterators<true>(erased_comparator, left_it, left_end, chunk_id, *matches_out,
                                                        right_it);
    }
  });

  return matches_out;
}

}  // namespace hyrise<|MERGE_RESOLUTION|>--- conflicted
+++ resolved
@@ -34,12 +34,8 @@
   const auto left_segment = chunk->get_segment(_left_column_id);
   const auto right_segment = chunk->get_segment(_right_column_id);
 
-<<<<<<< HEAD
-  std::shared_ptr<RowIDPosList> result;
-=======
   auto result = std::shared_ptr<RowIDPosList>{};
 
->>>>>>> 8114ddda
   /**
    * Reducing the compile time:
    *
