--- conflicted
+++ resolved
@@ -778,24 +778,12 @@
 if("${CMAKE_CXX_COMPILER_ID}" STREQUAL "Clang")
     target_compile_options(hyrise_impl PUBLIC -Xclang -fno-pch-timestamp)
 endif()
-<<<<<<< HEAD
-
-if(NOT ${CMAKE_VERSION} VERSION_LESS "3.16.0")
-    target_precompile_headers(hyrise_impl PRIVATE
-        all_parameter_variant.hpp
-        storage/create_iterable_from_segment.hpp
-        storage/table.hpp
-        types.hpp
-    )
-endif()
-=======
 target_precompile_headers(hyrise_impl PRIVATE
   all_parameter_variant.hpp
   storage/create_iterable_from_segment.hpp
   storage/table.hpp
   types.hpp
 )
->>>>>>> 8114ddda
 
 # -fPIC generates position independent code which is necessary because plugins might access hyrise functions.
 target_compile_options(hyrise_impl PRIVATE -fPIC)
