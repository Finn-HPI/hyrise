--- conflicted
+++ resolved
@@ -54,19 +54,12 @@
 }
 
 NodeQueueScheduler::~NodeQueueScheduler() {
-<<<<<<< HEAD
-  if (HYRISE_DEBUG && _active) {
-    // We cannot throw an exception because destructors are noexcept by default.
-    std::cerr << "NodeQueueScheduler::finish() was not called prior to destroying it.\n";
-    std::exit(EXIT_FAILURE);  // NOLINT(concurrency-mt-unsafe)
-=======
   if constexpr (HYRISE_DEBUG) {
     if (_active) {
       // We cannot throw an exception because destructors are noexcept by default.
       std::cerr << "NodeQueueScheduler::finish() wasn't called prior to destroying it.\n";
       std::exit(EXIT_FAILURE);  // NOLINT(concurrency-mt-unsafe)
     }
->>>>>>> b36880c0
   }
 }
 
@@ -342,30 +335,15 @@
 }
 
 void NodeQueueScheduler::_group_tasks(const std::vector<std::shared_ptr<AbstractTask>>& tasks) const {
-<<<<<<< HEAD
   const auto group_count = determine_group_count(tasks);
   if (!group_count) {  // Skip grouping when not beneficial.
     return;
   }
 
-  std::cerr << "using " << *group_count << "\n";
-
   _group_tasks(tasks, *group_count);
 }
 
 void NodeQueueScheduler::_group_tasks(const std::vector<std::shared_ptr<AbstractTask>>& tasks, const size_t group_count) const {
-  const auto task_count = tasks.size();
-  DebugAssert(group_count < task_count, "Group count to large, no grouping will happen.");
-
-  std::cout << "Group count of " << group_count << " and tasks: " << tasks.size() << std::endl;
-
-  auto groups = std::vector<int32_t>(tasks.size(), -1);
-
-  // Stores offset to previously  task of group, which will be the sucessor of the current task. Initialize
-  // with -1 to denote an invalid offset.
-  auto grouped_task_offsets = std::vector<int32_t>(group_count, -1);
-  
-=======
   // Adds predecessor/successor relationships between tasks so that only NUM_GROUPS tasks can be executed in parallel.
   // The optimal value of NUM_GROUPS depends on the number of cores and the number of queries being executed
   // concurrently. The current value has been found with a divining rod.
@@ -374,48 +352,19 @@
 
   // Stores offsets to tasks most recently assigned to their group, which will be the sucessor of the current task.
   // Initialize with -1 to denote an invalid offset.
-  auto grouped_task_offsets = std::vector<int32_t>(NUM_GROUPS, -1);
-
->>>>>>> b36880c0
+  auto grouped_task_offsets = std::vector<int32_t>(group_count, -1);
+
   auto common_node_id = std::optional<NodeID>{};
 
   // Tasks are iterated in reverse order as we set tasks as predecessors. We skip all tasks that already have
   // predecessors or successors, as adding relationships to these could introduce cyclic dependencies.
   for (auto task_offset = static_cast<int32_t>(task_count - 1); task_offset >= 0; --task_offset) {
-<<<<<<< HEAD
-    auto& task = tasks[task_offset];
-=======
     const auto& task = tasks[task_offset];
->>>>>>> b36880c0
     if (!task->predecessors().empty() || !task->successors().empty() || dynamic_cast<ShutdownTask*>(&*task)) {
       // Do not group tasks that either have precessors/successors or are ShutdownTasks.
       return;
     }
-    std::cerr << "%";
-
-    if (HYRISE_DEBUG) {
-      if (common_node_id) {
-        // This is not really a hard assertion. As the chain will likely be executed on the same worker (see
-        // Worker::execute_next), we would ignore all but the first node_id. At the time of writing, we did not do any
-        // smart node assignment. This assertion is only here so that this behavior is understood if we ever assign NUMA
-        // node ids.
-        Assert(task->node_id() == *common_node_id, "Expected all grouped tasks to have the same node_id.");
-      } else {
-        common_node_id = task->node_id();
-      }
-    }
-
-<<<<<<< HEAD
-    const auto group_id = task_offset % group_count;
-    // std::cout << "(group id: " << group_id << ") ";
-    const auto previous_task_offset_in_group = grouped_task_offsets[group_id];
-    if (previous_task_offset_in_group > -1) {
-      Assert(previous_task_offset_in_group > -1 && previous_task_offset_in_group < static_cast<int32_t>(tasks.size()),
-                  "Unexpected offset into task groups.");
-      task->set_as_predecessor_of(tasks[previous_task_offset_in_group]);
-      // std::cout << "setting #" << task_offset << " as predecessor of " << previous_task_offset_in_group << std::endl;
-      groups[task_offset] = previous_task_offset_in_group;
-=======
+
     if constexpr (HYRISE_DEBUG) {
       if (common_node_id) {
         // This is not really a hard assertion. As the chain will likely be executed on the same worker (see
@@ -426,39 +375,14 @@
       } else {
         common_node_id = task->node_id();
       }
->>>>>>> b36880c0
-    }
-    grouped_task_offsets[group_id] = static_cast<int32_t>(task_offset);
-    Assert(grouped_task_offsets[group_id] >= 0 && grouped_task_offsets[group_id] < static_cast<int32_t>(tasks.size()), "NARF");
-  }
-
-<<<<<<< HEAD
-  // std::cout << "Groups: ";
-  // for (const auto g : groups) {
-  //   std::cout << g << " | ";
-  // } 
-  // std::cout << std::endl;
-  auto map = std::unordered_map<AbstractTask*, size_t>{};
-  auto counter = size_t{0};
-  for (auto task : tasks) {
-    const auto result = map.emplace(&*task, counter);
-    Assert(result.second, "Unexpected duplicate element found.");
-    // std::cerr << std::format("{:03}\t\t{}\t{} preds", counter, (void*)&*task, task->predecessors().size());
-    if (!task->predecessors().empty()) {
-      Assert(task->predecessors().size() == 1, "More than one task?");
-      auto pred = task->predecessors()[0].lock();
-      // std::cerr << " >> pred is " << &*pred << " at position " << map[&*pred];
-    }
-    // std::cerr << "\n";
-    ++counter;
-=======
-    const auto group_id = task_offset % NUM_GROUPS;
+    }
+
+    const auto group_id = task_offset % group_count;
     const auto previous_task_offset_in_group = grouped_task_offsets[group_id];
     if (previous_task_offset_in_group > -1) {
       task->set_as_predecessor_of(tasks[previous_task_offset_in_group]);
     }
     grouped_task_offsets[group_id] = task_offset;
->>>>>>> b36880c0
   }
 }
 
