--- conflicted
+++ resolved
@@ -1,10 +1,7 @@
 #include "node_queue_scheduler.hpp"
 
 #include <atomic>
-<<<<<<< HEAD
-=======
 #include <chrono>
->>>>>>> 8b53b13d
 #include <cstdlib>
 #include <iostream>
 #include <memory>
@@ -19,10 +16,7 @@
 #include "job_task.hpp"
 #include "shutdown_task.hpp"
 #include "task_queue.hpp"
-<<<<<<< HEAD
-=======
 #include "types.hpp"
->>>>>>> 8b53b13d
 #include "uid_allocator.hpp"
 #include "utils/assert.hpp"
 #include "worker.hpp"
@@ -46,18 +40,8 @@
 
   _workers.reserve(Hyrise::get().topology.num_cpus());
   _node_count = Hyrise::get().topology.nodes().size();
-<<<<<<< HEAD
-  _queues.reserve(_node_count);
-  _workers_per_node.reserve(_node_count);
-
-  for (auto node_id = NodeID{0}; node_id < Hyrise::get().topology.nodes().size(); ++node_id) {
-    auto queue = std::make_shared<TaskQueue>(node_id);
-
-    _queues.emplace_back(queue);
-=======
   _queues.resize(_node_count);
   _workers_per_node.reserve(_node_count);
->>>>>>> 8b53b13d
 
   for (auto node_id = NodeID{0}; node_id < _node_count; ++node_id) {
     const auto& topology_node = Hyrise::get().topology.nodes()[node_id];
@@ -84,10 +68,7 @@
     _workers_per_node.emplace_back(topology_node.cpus.size());
   }
 
-<<<<<<< HEAD
-=======
   Assert(!_active_nodes.empty(), "None of the system nodes has active workers.");
->>>>>>> 8b53b13d
   _active = true;
 
   for (auto& worker : _workers) {
@@ -105,8 +86,6 @@
   auto previous_finished_task_count = TaskID::base_type{0};
 
   while (true) {
-<<<<<<< HEAD
-=======
     const auto current_task_count = _task_counter.load();
     if (current_task_count > previous_task_count) {
       // System is still processing new tasks (can happen when, e.g., currently running tasks schedule new tasks):
@@ -117,7 +96,6 @@
       continue;
     }
 
->>>>>>> 8b53b13d
     auto num_finished_tasks = uint64_t{0};
     for (const auto& worker : _workers) {
       num_finished_tasks += worker->num_finished_tasks();
@@ -161,15 +139,9 @@
       // The following assert checks that we are not looping forever. The empty() check can be inaccurate for
       // concurrent queues when many tiny tasks have been scheduled (see MergeSort scheduler test). When this assert is
       // triggered in other situations, there have probably been new tasks added after wait_for_all_tasks() was called.
-<<<<<<< HEAD
-      Assert(queue_check_runs < 1'000, "Queue is not empty but all registered tasks have already been processed.");
-
-      std::this_thread::sleep_for(std::chrono::milliseconds(1));
-=======
       Assert(queue_check_runs < 6'000, "Queue is not empty but all registered tasks have already been processed.");
 
       std::this_thread::sleep_for(std::chrono::milliseconds(10));
->>>>>>> 8b53b13d
       ++queue_check_runs;
     }
   }
@@ -197,13 +169,8 @@
 
   auto check_runs = size_t{0};
   while (_active_worker_count.load() > 0) {
-<<<<<<< HEAD
-    Assert(check_runs < 1'000, "Timeout: not all shut down tasks have been processed.");
-    std::this_thread::sleep_for(std::chrono::milliseconds(1));
-=======
     Assert(check_runs < 3'000, "Timeout: not all shut down tasks have been processed.");
     std::this_thread::sleep_for(std::chrono::milliseconds(10));
->>>>>>> 8b53b13d
     ++check_runs;
   }
 
@@ -257,13 +224,8 @@
   const auto active_node_count = _active_nodes.size();
 
   // Early out: no need to check for preferred node or other queues, if there is only a single node queue.
-<<<<<<< HEAD
-  if (_node_count == 1) {
-    return NodeID{0};
-=======
   if (active_node_count == 1) {
     return _active_nodes[0];
->>>>>>> 8b53b13d
   }
 
   if (preferred_node_id != CURRENT_NODE_ID) {
@@ -276,21 +238,6 @@
     return worker->queue()->node_id();
   }
 
-<<<<<<< HEAD
-  // Initial min values with Node 0.
-  auto min_load_node_id = NodeID{0};
-  auto min_load = _queues[0]->estimate_load();
-
-  // When the current load of node 0 is small (less tasks than threads on first node), do not check other queues.
-  if (min_load < _workers_per_node[0]) {
-    return NodeID{0};
-  }
-
-  for (auto node_id = NodeID{1}; node_id < _node_count; ++node_id) {
-    const auto queue_load = _queues[node_id]->estimate_load();
-    if (queue_load < min_load) {
-      min_load_node_id = node_id;
-=======
   // Initialize minimal values with first active node.
   auto min_load_node_id = _active_nodes[0];
   auto min_load = _queues[min_load_node_id]->estimate_load();
@@ -306,7 +253,6 @@
     const auto queue_load = _queues[node_id]->estimate_load();
     if (queue_load < min_load) {
       min_load_node_id = _active_nodes[node_id];
->>>>>>> 8b53b13d
       min_load = queue_load;
     }
   }
