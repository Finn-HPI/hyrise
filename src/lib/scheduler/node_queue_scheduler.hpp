#pragma once

#include <atomic>
#include <memory>
#include <thread>
#include <vector>

#include "abstract_scheduler.hpp"

namespace hyrise {

/**
 *
 * SCHEDULER AND TOPOLOGY
 *
 * For setting up the NodeQueueScheduler, the server's topology is used. A topology encapsulates the
 * machine's architecture, e.g., the number of CPU threads and NUMA nodes, where a node is typically a socket or CPU
 * (usually having multiple threads/cores).
 * Each node owns a TaskQueue. Furthermore, one worker is assigned to one CPU thread. A worker running on one CPU
 * thread of a node is primarily pulling from the local TaskQueue of this node.
 *
 * A topology can also be created with Hyrise::get().topology.use_fake_numa_topology() to simulate a NUMA system with
 * multiple nodes (thus, TaskQueues) and workers and should mainly be used for testing NUMA concepts on non-NUMA
 * development machines.
 *
 *
 * WORK STEALING
 *
 * Currently, a simple work stealing is implemented. Work stealing is useful to avoid idle workers (and therefore idle
 * CPU threads) while there are still tasks in the system that need to be processed. A worker gets idle when its local
 * TaskQueue is empty. In this case, the worker is checking non-local TaskQueues of other NUMA nodes for tasks. The
 * worker pulls a task from a remote TaskQueue and checks if this task is stealable. If not, the task is pushed to the
 * TaskQueue again.
 * In case no tasks can be processed, the worker thread is put to sleep and waits on the semaphore of its node-local
 * TaskQueue.
 *
 * Note: currently, TaskQueues are not explicitly allocated on a NUMA node. This means most workers will frequently
 * access distant TaskQueues, which is ~1.6 times slower than accessing a local node [1]. 
 *
 *  [1] http://frankdenneman.nl/2016/07/13/numa-deep-dive-4-local-memory-optimization/
 *
 */

class Worker;
class TaskQueue;
class UidAllocator;

/**
 * Schedules Tasks
 */
class NodeQueueScheduler : public AbstractScheduler {
 public:
  NodeQueueScheduler();
  ~NodeQueueScheduler() override;

  /**
   * Create a TaskQueue on every node and a worker for every core.
   */
  void begin() override;

  void finish() override;

  bool active() const override;

  const std::vector<std::shared_ptr<TaskQueue>>& queues() const override;

  const std::vector<std::shared_ptr<Worker>>& workers() const;

  /**
   * @param task
   * @param preferred_node_id determines to which queue tasks are added. Note, the task might still be stolen by other nodes due
   *                          to task stealing in NUMA environments.
   * @param priority
   */
  void schedule(std::shared_ptr<AbstractTask> task, NodeID preferred_node_id = CURRENT_NODE_ID,
                SchedulePriority priority = SchedulePriority::Default) override;

  /**
   * @param preferred_node_id
   * @return `preferred_node_id` if a non-default preferred node ID is passed. When the node is the default of
   *         CURRENT_NODE_ID but no current node (where the task is executed) can be obtained, the node ID of the node
   *         with the lowest queue pressure is returned.
   */
  NodeID determine_queue_id(const NodeID preferred_node_id) const;

  /**
   * @param tasks TODO(Martin): add comment
   * @return the 
   */
  size_t determine_group_count(const std::vector<std::shared_ptr<AbstractTask>>& tasks) const;

<<<<<<< HEAD
  void wait_for_all_tasks() override;
=======
  const std::atomic_int64_t& active_worker_count() const;

  // Number of groups for _group_tasks
  static constexpr auto NUM_GROUPS = 10;
>>>>>>> 8b53b13d

 protected:
  void _group_tasks(const std::vector<std::shared_ptr<AbstractTask>>& tasks) const override;

 private:
  std::atomic<TaskID::base_type> _task_counter{0};
  std::shared_ptr<UidAllocator> _worker_id_allocator;
  std::vector<std::shared_ptr<TaskQueue>> _queues;
  std::vector<std::shared_ptr<Worker>> _workers;
  std::vector<NodeID> _active_nodes;

  std::atomic_bool _active{false};
  std::atomic_int64_t _active_worker_count{0};

  size_t _node_count{1};
  std::vector<size_t> _workers_per_node;

<<<<<<< HEAD
  size_t _min_tasks_count_for_regrouping{8};
  size_t _worker_count{8};
  size_t _regrouping_upper_limit{32};

  size_t _queue_count{1};
  size_t _workers_per_node{2};
=======
  std::mutex _finish_mutex{};
>>>>>>> 8b53b13d
};

}  // namespace hyrise<|MERGE_RESOLUTION|>--- conflicted
+++ resolved
@@ -87,16 +87,12 @@
    * @param tasks TODO(Martin): add comment
    * @return the 
    */
-  size_t determine_group_count(const std::vector<std::shared_ptr<AbstractTask>>& tasks) const;
+  std::optional<size_t> determine_group_count(const std::vector<std::shared_ptr<AbstractTask>>& tasks) const;
 
-<<<<<<< HEAD
   void wait_for_all_tasks() override;
-=======
+
   const std::atomic_int64_t& active_worker_count() const;
 
-  // Number of groups for _group_tasks
-  static constexpr auto NUM_GROUPS = 10;
->>>>>>> 8b53b13d
 
  protected:
   void _group_tasks(const std::vector<std::shared_ptr<AbstractTask>>& tasks) const override;
@@ -108,22 +104,20 @@
   std::vector<std::shared_ptr<Worker>> _workers;
   std::vector<NodeID> _active_nodes;
 
+  size_t _min_task_count_for_regrouping{8};
+  size_t _worker_count{8};
+  size_t _regrouping_upper_limit{32};
+
+  // size_t _queue_count{1};
+  // size_t _workers_per_node{2};
+
   std::atomic_bool _active{false};
   std::atomic_int64_t _active_worker_count{0};
 
   size_t _node_count{1};
   std::vector<size_t> _workers_per_node;
 
-<<<<<<< HEAD
-  size_t _min_tasks_count_for_regrouping{8};
-  size_t _worker_count{8};
-  size_t _regrouping_upper_limit{32};
-
-  size_t _queue_count{1};
-  size_t _workers_per_node{2};
-=======
   std::mutex _finish_mutex{};
->>>>>>> 8b53b13d
 };
 
 }  // namespace hyrise