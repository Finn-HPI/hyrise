#pragma once

#include <atomic>
#include <memory>
#include <thread>
#include <vector>

#include "abstract_scheduler.hpp"

namespace hyrise {

<<<<<<< HEAD
/*
 * GENERAL SCHEDULING CONCEPT
 *
 * The scheduler is the main entry point and there are currently two alternative implementations: the
 * ImmediateExecutionScheduler (single-threaded, for benchmarking and debugging) and the NodeQueueScheduler (multi-
 * threaded).
 *
 * Everything that needs to be processed is encapsulated in tasks. A task will be pushed into a TaskQueue by a
 * scheduler and pulled by a Worker to be processed.
 *
 *
 * TASK DEPENDENCIES
 *
 * Tasks can be dependent on each other. For example, a TableScan operation can depend on a GetTable operation and so
 * do the tasks that encapsulate these operations. Tasks with predecessors are not scheduled (i.e., not added to the
 * TaskQueues). Once tasks with successors are processed, the executing Worker tries to execute the successors before
 * pulling new tasks from the TaskQueues.
 *
 *
 * TASKS
 *
 * The two main task types in Hyrise are OperatorTasks and JobTasks. OperatorTasks encapsulate database operators
 * (here, they only encapsulate the execute function). JobTasks can be used by any component to parallelize arbitrary
 * parts of its work by taking a void-returning lambda. If a task itself spawns tasks to be executed, the Worker
 * executing the main task executes these tasks directly when possible or waits for their completion in case other
 * Workers already process these tasks (during this wait time, the Worker pulls tasks from the TaskQueues to avoid
 * idling).
 *
=======
/**
>>>>>>> 8b53b13d
 *
 * SCHEDULER AND TOPOLOGY
 *
 * For setting up the NodeQueueScheduler, the server's topology is used. A topology encapsulates the
 * machine's architecture, e.g., the number of CPU threads and NUMA nodes, where a node is typically a socket or CPU
 * (usually having multiple threads/cores).
<<<<<<< HEAD
 * Each node owns a TaskQueue. Furthermore, one Worker is assigned to one CPU thread. The Worker running on one CPU
 * thread of a node is primarily pulling from the local TaskQueue of this node.
 *
 * A topology can also be created with Hyrise::get().topology.use_fake_numa_topology() to simulate a NUMA system with
 * multiple nodes (thus, TaskQueues) and Workers and should mainly be used for testing NUMA-concepts on non-NUMA
=======
 * Each node owns a TaskQueue. Furthermore, one worker is assigned to one CPU thread. A worker running on one CPU
 * thread of a node is primarily pulling from the local TaskQueue of this node.
 *
 * A topology can also be created with Hyrise::get().topology.use_fake_numa_topology() to simulate a NUMA system with
 * multiple nodes (thus, TaskQueues) and workers and should mainly be used for testing NUMA concepts on non-NUMA
>>>>>>> 8b53b13d
 * development machines.
 *
 *
 * WORK STEALING
 *
<<<<<<< HEAD
 * Currently, a simple work stealing is implemented. Work stealing is useful to avoid idle Workers (and therefore idle
 * CPU threads) while there are still tasks in the system that need to be processed. A Worker gets idle when its local
 * TaskQueue is empty. In this case, the Worker is checking non-local TaskQueues of other NUMA nodes for tasks. The
 * Worker pulls a task from a remote TaskQueue and checks if this task is stealable. If not, the task is pushed to the
 * TaskQueue again.
 * In case no tasks can be processed, the Worker thread is put to sleep and waits on the semaphore of its node-local
 * TaskQueue.
 *
 * Note: currently, TaskQueues are not explicitly allocated on a NUMA node. This means most Workers will frequently
 * access distant TaskQueues, which is ~1.6 times slower than accessing a local node [1]. 
 * [1] http://frankdenneman.nl/2016/07/13/numa-deep-dive-4-local-memory-optimization/
=======
 * Currently, a simple work stealing is implemented. Work stealing is useful to avoid idle workers (and therefore idle
 * CPU threads) while there are still tasks in the system that need to be processed. A worker gets idle when its local
 * TaskQueue is empty. In this case, the worker is checking non-local TaskQueues of other NUMA nodes for tasks. The
 * worker pulls a task from a remote TaskQueue and checks if this task is stealable. If not, the task is pushed to the
 * TaskQueue again.
 * In case no tasks can be processed, the worker thread is put to sleep and waits on the semaphore of its node-local
 * TaskQueue.
 *
 * Note: currently, TaskQueues are not explicitly allocated on a NUMA node. This means most workers will frequently
 * access distant TaskQueues, which is ~1.6 times slower than accessing a local node [1]. 
 *
 *  [1] http://frankdenneman.nl/2016/07/13/numa-deep-dive-4-local-memory-optimization/
 *
>>>>>>> 8b53b13d
 */

class Worker;
class TaskQueue;
class UidAllocator;

/**
 * Schedules Tasks
 */
class NodeQueueScheduler : public AbstractScheduler {
 public:
  NodeQueueScheduler();
  ~NodeQueueScheduler() override;

  /**
<<<<<<< HEAD
   * Create a TaskQueue on every node and a Worker for every core.
=======
   * Create a TaskQueue on every node and a worker for every core.
>>>>>>> 8b53b13d
   */
  void begin() override;

  void finish() override;

  bool active() const override;

  const std::vector<std::shared_ptr<TaskQueue>>& queues() const override;

  const std::vector<std::shared_ptr<Worker>>& workers() const;

  /**
   * @param task
   * @param preferred_node_id determines to which queue tasks are added. Note, the task might still be stolen by other nodes due
   *                          to task stealing in NUMA environments.
   * @param priority
   */
  void schedule(std::shared_ptr<AbstractTask> task, NodeID preferred_node_id = CURRENT_NODE_ID,
                SchedulePriority priority = SchedulePriority::Default) override;

  /**
   * @param preferred_node_id
   * @return `preferred_node_id` if a non-default preferred node ID is passed. When the node is the default of
   *         CURRENT_NODE_ID but no current node (where the task is executed) can be obtained, the node ID of the node
   *         with the lowest queue pressure is returned.
   */
  NodeID determine_queue_id(const NodeID preferred_node_id) const;

  void wait_for_all_tasks() override;

  const std::atomic_int64_t& active_worker_count() const;

  // Number of groups for _group_tasks
  static constexpr auto NUM_GROUPS = 10;

 protected:
  void _group_tasks(const std::vector<std::shared_ptr<AbstractTask>>& tasks) const override;

 private:
  std::atomic<TaskID::base_type> _task_counter{0};
  std::shared_ptr<UidAllocator> _worker_id_allocator;
  std::vector<std::shared_ptr<TaskQueue>> _queues;
  std::vector<std::shared_ptr<Worker>> _workers;
<<<<<<< HEAD
=======
  std::vector<NodeID> _active_nodes;
>>>>>>> 8b53b13d

  std::atomic_bool _active{false};
  std::atomic_int64_t _active_worker_count{0};

  size_t _node_count{1};
  std::vector<size_t> _workers_per_node;

  std::mutex _finish_mutex{};
};

}  // namespace hyrise<|MERGE_RESOLUTION|>--- conflicted
+++ resolved
@@ -9,75 +9,23 @@
 
 namespace hyrise {
 
-<<<<<<< HEAD
-/*
- * GENERAL SCHEDULING CONCEPT
- *
- * The scheduler is the main entry point and there are currently two alternative implementations: the
- * ImmediateExecutionScheduler (single-threaded, for benchmarking and debugging) and the NodeQueueScheduler (multi-
- * threaded).
- *
- * Everything that needs to be processed is encapsulated in tasks. A task will be pushed into a TaskQueue by a
- * scheduler and pulled by a Worker to be processed.
- *
- *
- * TASK DEPENDENCIES
- *
- * Tasks can be dependent on each other. For example, a TableScan operation can depend on a GetTable operation and so
- * do the tasks that encapsulate these operations. Tasks with predecessors are not scheduled (i.e., not added to the
- * TaskQueues). Once tasks with successors are processed, the executing Worker tries to execute the successors before
- * pulling new tasks from the TaskQueues.
- *
- *
- * TASKS
- *
- * The two main task types in Hyrise are OperatorTasks and JobTasks. OperatorTasks encapsulate database operators
- * (here, they only encapsulate the execute function). JobTasks can be used by any component to parallelize arbitrary
- * parts of its work by taking a void-returning lambda. If a task itself spawns tasks to be executed, the Worker
- * executing the main task executes these tasks directly when possible or waits for their completion in case other
- * Workers already process these tasks (during this wait time, the Worker pulls tasks from the TaskQueues to avoid
- * idling).
- *
-=======
 /**
->>>>>>> 8b53b13d
  *
  * SCHEDULER AND TOPOLOGY
  *
  * For setting up the NodeQueueScheduler, the server's topology is used. A topology encapsulates the
  * machine's architecture, e.g., the number of CPU threads and NUMA nodes, where a node is typically a socket or CPU
  * (usually having multiple threads/cores).
-<<<<<<< HEAD
- * Each node owns a TaskQueue. Furthermore, one Worker is assigned to one CPU thread. The Worker running on one CPU
- * thread of a node is primarily pulling from the local TaskQueue of this node.
- *
- * A topology can also be created with Hyrise::get().topology.use_fake_numa_topology() to simulate a NUMA system with
- * multiple nodes (thus, TaskQueues) and Workers and should mainly be used for testing NUMA-concepts on non-NUMA
-=======
  * Each node owns a TaskQueue. Furthermore, one worker is assigned to one CPU thread. A worker running on one CPU
  * thread of a node is primarily pulling from the local TaskQueue of this node.
  *
  * A topology can also be created with Hyrise::get().topology.use_fake_numa_topology() to simulate a NUMA system with
  * multiple nodes (thus, TaskQueues) and workers and should mainly be used for testing NUMA concepts on non-NUMA
->>>>>>> 8b53b13d
  * development machines.
  *
  *
  * WORK STEALING
  *
-<<<<<<< HEAD
- * Currently, a simple work stealing is implemented. Work stealing is useful to avoid idle Workers (and therefore idle
- * CPU threads) while there are still tasks in the system that need to be processed. A Worker gets idle when its local
- * TaskQueue is empty. In this case, the Worker is checking non-local TaskQueues of other NUMA nodes for tasks. The
- * Worker pulls a task from a remote TaskQueue and checks if this task is stealable. If not, the task is pushed to the
- * TaskQueue again.
- * In case no tasks can be processed, the Worker thread is put to sleep and waits on the semaphore of its node-local
- * TaskQueue.
- *
- * Note: currently, TaskQueues are not explicitly allocated on a NUMA node. This means most Workers will frequently
- * access distant TaskQueues, which is ~1.6 times slower than accessing a local node [1]. 
- * [1] http://frankdenneman.nl/2016/07/13/numa-deep-dive-4-local-memory-optimization/
-=======
  * Currently, a simple work stealing is implemented. Work stealing is useful to avoid idle workers (and therefore idle
  * CPU threads) while there are still tasks in the system that need to be processed. A worker gets idle when its local
  * TaskQueue is empty. In this case, the worker is checking non-local TaskQueues of other NUMA nodes for tasks. The
@@ -91,7 +39,6 @@
  *
  *  [1] http://frankdenneman.nl/2016/07/13/numa-deep-dive-4-local-memory-optimization/
  *
->>>>>>> 8b53b13d
  */
 
 class Worker;
@@ -107,11 +54,7 @@
   ~NodeQueueScheduler() override;
 
   /**
-<<<<<<< HEAD
-   * Create a TaskQueue on every node and a Worker for every core.
-=======
    * Create a TaskQueue on every node and a worker for every core.
->>>>>>> 8b53b13d
    */
   void begin() override;
 
@@ -155,10 +98,7 @@
   std::shared_ptr<UidAllocator> _worker_id_allocator;
   std::vector<std::shared_ptr<TaskQueue>> _queues;
   std::vector<std::shared_ptr<Worker>> _workers;
-<<<<<<< HEAD
-=======
   std::vector<NodeID> _active_nodes;
->>>>>>> 8b53b13d
 
   std::atomic_bool _active{false};
   std::atomic_int64_t _active_worker_count{0};
