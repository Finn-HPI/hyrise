--- conflicted
+++ resolved
@@ -7,6 +7,8 @@
 #include <random>
 #include <thread>
 #include <vector>
+
+#include <boost/atomic/detail/pause.hpp>
 
 #include "abstract_scheduler.hpp"
 #include "abstract_task.hpp"
@@ -66,20 +68,42 @@
 }
 
 void Worker::_work(const AllowSleep allow_sleep) {
-  // If execute_next has been called, run that task first, otherwise try to retrieve a task from the queue.
+  const auto& queues = Hyrise::get().scheduler()->queues();
+  // Optional to only fetch current time when needed later.
+  auto first_sleep_try = std::optional<std::chrono::steady_clock::time_point>{};
+
   auto task = std::shared_ptr<AbstractTask>{};
-  if (_next_task) {
-    task = std::move(_next_task);
-    _next_task = nullptr;
-  } else {
-    if (_queue->semaphore.tryWait()) {
-      task = _queue->pull();
-    }
-  }
-
-  if (!task) {
-    // Simple work stealing without explicitly transferring data between nodes.
-    for (const auto& queue : Hyrise::get().scheduler()->queues()) {
+  auto spin_count = int64_t{-1};
+
+  // auto break_at_next_task = false;
+  // auto break_at_local_task = false;
+  // auto break_at_distant_task = false;
+  // auto break_at_no_sleep = false;
+  // auto break_at_wake = false;
+
+  while (true) {
+    ++spin_count;
+
+    // If execute_next has been called, run that task first, otherwise try to retrieve a task from the queue.
+    if (_next_task) {
+      task = std::move(_next_task);
+      _next_task = nullptr;
+      break;
+    } else {
+      if (_queue->semaphore.tryWait()) {
+        task = _queue->pull();
+        break;
+      }
+    }
+
+    if (spin_count < 4 && allow_sleep == AllowSleep::Yes) {
+      // Do not immediately steal tasks but first spin a few times on the local queue. In case the worker is not
+      // allowed to sleep, directly try to steal.
+      continue;
+    }
+
+    // No workable task on local queue: try to steal from other queues.
+    for (const auto& queue : queues) {
       if (!queue || queue == _queue) {
         continue;
       }
@@ -92,17 +116,42 @@
         }
       }
     }
-  }
-
-<<<<<<< HEAD
-  // If there is no ready task neither in our queue nor in any other and we are allowed to sleep, wait on the
-  // semaphore.
-=======
-  // If there is no ready task neither in our queue nor in any other and we are allowed to sleep, wait on the semaphore.
->>>>>>> 8b53b13d
-  if (!task && allow_sleep == AllowSleep::Yes) {
-    _queue->semaphore.wait();
-    task = _queue->pull();
+
+    if (task || allow_sleep == AllowSleep::No) {
+      // Exit loop when task successfully pulled from distant queue or when worker is not allowed to sleep or spin (see
+      // _work() call in _wait_for_tasks()).
+      break;
+    }
+
+
+    // Exponential back off. Do not pause more than 1024 times.
+    const auto pause_loop_count = std::min(1024, 1 << std::min(int64_t{10}, spin_count));
+    DebugAssert(pause_loop_count >= 0 && pause_loop_count < 1025, "Unexpected spin count (over-/underflow?).");
+    for (auto loop_id = int32_t{0}; loop_id < pause_loop_count; ++loop_id) {
+      // boost::atomics::detail::pause() executes a pause/yield instruction to signal the CPU that the process is
+      // spinning to wait, which can be more energy efficient and puts less pressure on the cache than a pause-less
+      // spinning loop (see
+      // https://www.intel.com/content/www/us/en/developer/articles/technical/a-common-construct-to-avoid-the-contention-of-threads-architecture-agnostic-spin-wait-loops.html).
+      boost::atomics::detail::pause();
+    }
+
+    if (spin_count < 16) {
+      // Continue spinning without checking for the overall spin time if spin count is small.
+      continue;
+    }
+
+    if (!first_sleep_try) {
+      // Set start time here to avoid obtaining the clock in the spinning loop unnecessarily.
+      first_sleep_try = std::chrono::steady_clock::now();
+    }
+
+    const auto time_passed_spinning = std::chrono::nanoseconds{std::chrono::steady_clock::now() - *first_sleep_try};
+    if (time_passed_spinning.count() > 10'000'000) {
+      // We only yield the worker thread after we have spinned for 10 ms.
+      _queue->semaphore.wait();
+      task = _queue->pull();
+      break;
+    }
   }
 
   if (!task) {
@@ -122,13 +171,8 @@
     _active = false;
   }
 
-<<<<<<< HEAD
-  // This is part of the Scheduler shutdown system. Count the number of tasks a Worker executed to allow the
-  // Scheduler to determine whether all tasks finished
-=======
   // This is part of the Scheduler shutdown system. Count the number of tasks a worker executed to allow the
   // Scheduler to determine whether all tasks finished.
->>>>>>> 8b53b13d
   _num_finished_tasks++;
 }
 
