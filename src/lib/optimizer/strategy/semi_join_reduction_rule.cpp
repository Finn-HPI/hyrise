--- conflicted
+++ resolved
@@ -118,14 +118,7 @@
             return true;
           };
 
-<<<<<<< HEAD
-          if (try_deeper_reducer_node(LQPInputSide::Left)) {
-            continue;
-          }
-          if (try_deeper_reducer_node(LQPInputSide::Right)) {
-=======
           if (try_deeper_reducer_node(LQPInputSide::Left) || try_deeper_reducer_node(LQPInputSide::Right)) {
->>>>>>> ac27bd52
             continue;
           }
           break;
