--- conflicted
+++ resolved
@@ -15,7 +15,6 @@
 #include "utils/timer.hpp"
 
 namespace {
-<<<<<<< HEAD
 
 using namespace hyrise;  // NOLINT(build/namespaces)
 
@@ -31,23 +30,6 @@
     }
   };
 
-=======
-
-using namespace hyrise;  // NOLINT(build/namespaces)
-
-std::shared_ptr<AbstractLQPNode> perform_join_ordering_recursively(
-    const std::shared_ptr<AbstractLQPNode>& lqp, const std::shared_ptr<AbstractCostEstimator>& cost_estimator) {
-  const auto recurse_to_inputs = [&](const auto& node) {
-    if (node->left_input()) {
-      node->set_left_input(perform_join_ordering_recursively(node->left_input(), cost_estimator));
-    }
-
-    if (node->right_input()) {
-      node->set_right_input(perform_join_ordering_recursively(node->right_input(), cost_estimator));
-    }
-  };
-
->>>>>>> 3d33d81f
   /**
    * Try to build a JoinGraph for the current subplan.
    *     Case  I: That fails. Continue to try it with the node's inputs.
@@ -73,18 +55,6 @@
   caching_cost_estimator->cardinality_estimator->guarantee_join_graph(*join_graph);
 
   /**
-<<<<<<< HEAD
-   * Select and call the actual join ordering algorithm. Simple heuristic: Use DpCcp for any query with less than X
-   * tables and GOO for everything more complex.
-   */
-  // TODO(anybody): Increase X once our cost/cardinality estimation is faster. As investigated in #2626 and #XXXX,
-  // we see two main bottlenecks in cardinality estimation:
-  //     (i) Scaling histograms because we do it very often (thousands of times for some TPC-DS and JOB queries).
-  //    (ii) Creating new histograms for joined tables.
-  auto result_lqp = std::shared_ptr<AbstractLQPNode>{};
-  DebugAssert(!join_graph->vertices.empty(), "There should be nodes in the join graph.");
-  if (join_graph->vertices.size() == 1) {
-=======
    * Select and call the actual join ordering algorithm. Simple heuristic: Use DpCcp for any query with less than
    * MIN_VERTICES_FOR_HEURISTIC tables and GreedyOperatorOrdering for everything more complex.
    */
@@ -92,7 +62,6 @@
   DebugAssert(!join_graph->vertices.empty(), "There should be nodes in the join graph.");
   const auto vertex_count = join_graph->vertices.size();
   if (vertex_count == 1) {
->>>>>>> 3d33d81f
     // A JoinGraph with only one vertex is no actual join and needs no ordering.
     result_lqp = lqp;
   } else if (vertex_count < JoinOrderingRule::MIN_VERTICES_FOR_HEURISTIC) {
@@ -109,21 +78,6 @@
 }
 
 }  // namespace
-<<<<<<< HEAD
-
-namespace hyrise {
-
-std::string JoinOrderingRule::name() const {
-  static const auto name = std::string{"JoinOrderingRule"};
-  return name;
-}
-
-void JoinOrderingRule::_apply_to_plan_without_subqueries(const std::shared_ptr<AbstractLQPNode>& lqp_root) const {
-  DebugAssert(cost_estimator, "JoinOrderingRule requires cost estimator to be set");
-
-  /**
-   * Dispatch _perform_join_ordering_recursively() and fix the column order afterwards, since changing join order might
-=======
 
 namespace hyrise {
 
@@ -137,17 +91,13 @@
 
   /**
    * Dispatch perform_join_ordering_recursively() and fix the column order afterwards, since changing join order might
->>>>>>> 3d33d81f
    * have changed it.
    */
 
   Assert(lqp_root->type == LQPNodeType::Root, "JoinOrderingRule needs root to hold onto.");
 
-<<<<<<< HEAD
   auto timer = Timer{};
 
-=======
->>>>>>> 3d33d81f
   const auto expected_column_order = lqp_root->output_expressions();
 
   auto result_lqp = perform_join_ordering_recursively(lqp_root->left_input(), cost_estimator);
@@ -158,11 +108,8 @@
   }
 
   lqp_root->set_left_input(result_lqp);
-<<<<<<< HEAD
 
   std::cout << "    " << name() << ": " << timer.lap_formatted() << "\n";
-=======
->>>>>>> 3d33d81f
 }
 
 }  // namespace hyrise