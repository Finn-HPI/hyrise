#include "dependent_group_by_reduction_rule.hpp"

#include <unordered_map>

#include "expression/abstract_expression.hpp"
#include "expression/expression_functional.hpp"
#include "expression/expression_utils.hpp"
#include "hyrise.hpp"
#include "logical_query_plan/abstract_lqp_node.hpp"
#include "logical_query_plan/aggregate_node.hpp"
#include "logical_query_plan/lqp_utils.hpp"
#include "logical_query_plan/projection_node.hpp"
#include "logical_query_plan/stored_table_node.hpp"

namespace {

<<<<<<< HEAD
using namespace hyrise;  // NOLINT(build/namespaces)
=======
using namespace hyrise;                 // NOLINT(build/namespaces)
>>>>>>> 00947787
using namespace expression_functional;  // NOLINT(build/namespaces)

/**
 * This function reduces the group-by columns of @param aggregate_node for a given functional dependency (@param fd).
 *
 * @returns Boolean value, denoting whether the group-by list of @param aggregate_node has changed.
 */
bool remove_dependent_group_by_columns(const FunctionalDependency& fd, AggregateNode& aggregate_node,
                                       const ExpressionUnorderedSet& group_by_columns) {
  auto group_by_list_changed = false;

  // To benefit from this rule, the FD's columns have to be part of the group-by list
  if (!std::all_of(fd.determinants.cbegin(), fd.determinants.cend(),
                   [&group_by_columns](const std::shared_ptr<AbstractExpression>& constraint_expression) {
                     return group_by_columns.contains(constraint_expression);
                   })) {
    return false;
  }

  // Every column that is functionally dependent gets moved from the group-by list to the aggregate list. For this
  // purpose it is wrapped in an ANY() expression.
  for (const auto& group_by_column : group_by_columns) {
    if (fd.dependents.contains(group_by_column)) {
      // Remove column from group-by list.
      // Further, decrement the aggregate's index which denotes the end of group-by expressions.
      const auto begin_idx_before = aggregate_node.aggregate_expressions_begin_idx;
      aggregate_node.node_expressions.erase(
          std::remove_if(aggregate_node.node_expressions.begin(), aggregate_node.node_expressions.end(),
                         [&](const auto node_expression) {
                           if (*node_expression == *group_by_column) {
                             // Adjust the number of group by expressions.
                             --aggregate_node.aggregate_expressions_begin_idx;
                             group_by_list_changed = true;
                             return true;
                           }
                           return false;
                         }),
          aggregate_node.node_expressions.end());
      Assert(aggregate_node.aggregate_expressions_begin_idx < begin_idx_before,
             "Failed to remove column from group-by list.");
      // Add the ANY() aggregate to the list of aggregate columns.
      const auto aggregate_any_expression = any_(group_by_column);
      aggregate_node.node_expressions.emplace_back(aggregate_any_expression);
    }
  }

  return group_by_list_changed;
}

}  // namespace

namespace hyrise {

std::string DependentGroupByReductionRule::name() const {
  static const auto name = std::string{"DependentGroupByReductionRule"};
  return name;
}

void DependentGroupByReductionRule::_apply_to_plan_without_subqueries(
    const std::shared_ptr<AbstractLQPNode>& lqp_root) const {
  visit_lqp(lqp_root, [&](const auto& node) {
    if (node->type != LQPNodeType::Aggregate) {
      return LQPVisitation::VisitInputs;
    }
    auto& aggregate_node = static_cast<AggregateNode&>(*node);

    // Early exit: If there are no functional dependencies, we can skip this rule.
    auto fds = aggregate_node.functional_dependencies();
    if (fds.empty()) {
      return LQPVisitation::VisitInputs;
    }

    // --- Preparation ---
    // Store a copy of the root's output expressions before applying the rule
    const auto root_output_expressions = lqp_root->output_expressions();
    // Also store a copy of the aggregate's output expressions to verify the output column order later on.
    const auto initial_aggregate_output_expressions = aggregate_node.output_expressions();

    // Gather group-by columns
    const auto fetch_group_by_columns = [&aggregate_node]() {
      ExpressionUnorderedSet group_by_columns(aggregate_node.aggregate_expressions_begin_idx + 1);
      auto node_expressions_iter = aggregate_node.node_expressions.cbegin();
      std::copy(node_expressions_iter, node_expressions_iter + aggregate_node.aggregate_expressions_begin_idx,
                std::inserter(group_by_columns, group_by_columns.end()));
      return group_by_columns;
    };
    auto group_by_columns = fetch_group_by_columns();

    // Sort the FDs by their left set's column count in hope that the shortest will later form the group-by clause.
    std::sort(fds.begin(), fds.end(), [](const auto& fd_left, const auto& fd_right) {
      return fd_left.determinants.size() < fd_right.determinants.size();
    });

    // --- Main: Reduction phase ---
    // Try to reduce the group-by list one constraint at a time, starting with the shortest constraint.
    auto group_by_list_changed = false;
    for (const auto& fd : fds) {
      // Early exit: The FD's left column set has to be a subset of the group-by columns
      if (group_by_columns.size() < fd.determinants.size()) {
        continue;
      }

      bool success = remove_dependent_group_by_columns(fd, aggregate_node, group_by_columns);
      if (success) {
        // Refresh data structures correspondingly
        group_by_list_changed = true;
        group_by_columns = fetch_group_by_columns();
      }
    }

    // --- Finish: Ensure correct column order ---
    // In case the initial query plan root returned the same columns in the same column order and was not a projection,
    // it is likely that the result of the current aggregate was either the root itself or only operators followed that
    // do not modify the column order (e.g., sort or limit). In this case, we need to restore the initial column order
    // by adding a projection with the initial output expressions since we changed the column order by moving columns
    // from the group-by list to the aggregations.
    if (group_by_list_changed && initial_aggregate_output_expressions == root_output_expressions &&
        lqp_root->type != LQPNodeType::Projection) {
      const auto projection_node = std::make_shared<ProjectionNode>(root_output_expressions);
      lqp_insert_node(lqp_root, LQPInputSide::Left, projection_node);
    }

    return LQPVisitation::VisitInputs;
  });
}

}  // namespace hyrise<|MERGE_RESOLUTION|>--- conflicted
+++ resolved
@@ -14,11 +14,7 @@
 
 namespace {
 
-<<<<<<< HEAD
-using namespace hyrise;  // NOLINT(build/namespaces)
-=======
 using namespace hyrise;                 // NOLINT(build/namespaces)
->>>>>>> 00947787
 using namespace expression_functional;  // NOLINT(build/namespaces)
 
 /**
