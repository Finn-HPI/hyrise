#include "in_expression_rewrite_rule.hpp"

#include "cost_estimation/abstract_cost_estimator.hpp"
#include "expression/binary_predicate_expression.hpp"
#include "expression/expression_functional.hpp"
#include "expression/in_expression.hpp"
#include "expression/list_expression.hpp"
#include "expression/lqp_column_expression.hpp"
#include "expression/value_expression.hpp"
#include "logical_query_plan/abstract_lqp_node.hpp"
#include "logical_query_plan/join_node.hpp"
#include "logical_query_plan/lqp_utils.hpp"
#include "logical_query_plan/predicate_node.hpp"
#include "logical_query_plan/static_table_node.hpp"
#include "logical_query_plan/union_node.hpp"
#include "statistics/cardinality_estimator.hpp"
#include "statistics/table_statistics.hpp"
#include "storage/table.hpp"

namespace {
using namespace opossum;                         // NOLINT
using namespace opossum::expression_functional;  // NOLINT

void rewrite_to_join(const std::shared_ptr<AbstractLQPNode>& node,
                     const std::shared_ptr<AbstractExpression>& left_expression,
                     const std::vector<std::shared_ptr<AbstractExpression>>& right_side_expressions, DataType data_type,
                     const bool is_negated) {
  // Create the temporary table for the build side of the semi/anti join
  const auto list_as_table =
      std::make_shared<Table>(TableColumnDefinitions{{"right_values", data_type, false}}, TableType::Data);

  // Fill the temporary table with values
  resolve_data_type(data_type, [&](const auto data_type_t) {
    using ColumnDataType = typename decltype(data_type_t)::type;
    auto right_values = pmr_vector<ColumnDataType>{};
    right_values.reserve(right_side_expressions.size());

    for (const auto& element : right_side_expressions) {
      if (variant_is_null(static_cast<ValueExpression&>(*element).value)) {
        // Null values on the right side will not lead to a match, anyway
        continue;
      }

      right_values.push_back(boost::get<ColumnDataType>(static_cast<ValueExpression&>(*element).value));
    }

    const auto value_segment = std::make_shared<ValueSegment<ColumnDataType>>(std::move(right_values));
    list_as_table->append_chunk({value_segment});
  });

  // Add statistics to the dummy table so that following rules or other steps (such as the LQPVisualizer), which
  // expect statistics to be present, do not run into problems.
  list_as_table->set_table_statistics(TableStatistics::from_table(*list_as_table));

  // Create a join node
  const auto static_table_node = std::make_shared<StaticTableNode>(list_as_table);
  const auto right_column = std::make_shared<LQPColumnExpression>(static_table_node, ColumnID{0});
  const auto join_predicate =
      std::make_shared<BinaryPredicateExpression>(PredicateCondition::Equals, left_expression, right_column);
  const auto join_mode = is_negated ? JoinMode::AntiNullAsTrue : JoinMode::Semi;
  auto join_node = std::make_shared<JoinNode>(join_mode, join_predicate);

  // Replace the IN predicate with the join node
  lqp_replace_node(node, join_node);
  join_node->set_right_input(static_table_node);
}

void rewrite_to_disjunction(const std::shared_ptr<AbstractLQPNode>& node,
                            const std::shared_ptr<AbstractExpression>& left_expression,
                            const std::vector<std::shared_ptr<AbstractExpression>>& right_side_expressions,
                            DataType data_type) {
  // It is easier not to use lqp_replace_node here, so we need to cache the original output relations
  const auto old_output_relations = node->output_relations();

  std::vector<std::shared_ptr<PredicateNode>> predicate_nodes{};
  predicate_nodes.reserve(right_side_expressions.size());

  // Remove duplicates so that the results of the predicates do not overlap. Otherwise, rows might get added twice.
  // Using an ExpressionUnorderedSet here means that the order of predicates is undefined.
  auto unique_right_side_expressions =
      ExpressionUnorderedSet{right_side_expressions.begin(), right_side_expressions.end()};
  for (const auto& element : unique_right_side_expressions) {
    auto predicate_node = PredicateNode::make(equals_(left_expression, element), node->left_input());
    predicate_nodes.push_back(std::move(predicate_node));
  }

  // Create a PredicateNode for the first value. Then, successively hook up additional PredicateNodes using UnionNodes.
  std::shared_ptr<AbstractLQPNode> last_node = predicate_nodes[0];
  for (auto predicate_node_idx = size_t{1}; predicate_node_idx < predicate_nodes.size(); ++predicate_node_idx) {
    last_node = UnionNode::make(SetOperationMode::All, last_node, predicate_nodes[predicate_node_idx]);
  }

  // Attach the final UnionNode (or PredicateNode if only one) to the original plan. As this replaces the original
  // input(s), the IN PredicateNode is deleted automatically.
  for (const auto& [output, input_side] : old_output_relations) {
    output->set_input(input_side, last_node);
  }
}

}  // namespace

namespace opossum {

std::string InExpressionRewriteRule::name() const {
  static const auto name = std::string{"InExpressionRewriteRule"};
  return name;
}

std::shared_ptr<AbstractCardinalityEstimator> InExpressionRewriteRule::_cardinality_estimator() const {
  if (!_cardinality_estimator_internal)
    _cardinality_estimator_internal = cost_estimator->cardinality_estimator->new_instance();

  return _cardinality_estimator_internal;
}

void InExpressionRewriteRule::_apply_to_plan_without_subqueries(
    const std::shared_ptr<AbstractLQPNode>& lqp_root) const {
  if (strategy == Strategy::ExpressionEvaluator) {
    // This is the default anyway, i.e., what the SQLTranslator gave us
    return;
  }

  visit_lqp(lqp_root, [&](const auto& sub_node) {
    if (sub_node->type != LQPNodeType::Predicate) {
      // This rule only rewrites IN if it is part of a predicate (not, e.g., `SELECT a IN (1, 2) AS foo`)
      return LQPVisitation::VisitInputs;
    }

    const auto& expression = sub_node->node_expressions[0];
    const auto in_expression = std::dynamic_pointer_cast<InExpression>(expression);

    // We only handle top-level INs in this rule. Conjunctive chains (AND) should have been split up by a previous
    // rule, disjunctive chains (OR) don't allow us to extract the IN into a different predicate. Also, the right
    // side has to be a list, not a subquery. Those are handled by the SubqueryToJoinRule.
    if (!in_expression || (in_expression->set()->type != ExpressionType::List)) {
      return LQPVisitation::VisitInputs;
    }

    const auto& left_expression = in_expression->value();
    const auto& right_side_expressions = static_cast<ListExpression&>(*in_expression->set()).elements();

    // Check whether all elements are literal values of the same data type (that is not NULL).
    std::optional<DataType> common_data_type = left_expression->data_type();
    for (const auto& element : right_side_expressions) {
      if (element->type != ExpressionType::Value) {
        common_data_type = std::nullopt;
        break;
      }
      const auto& value_expression = static_cast<ValueExpression&>(*element);
      if (variant_is_null(value_expression.value)) continue;
      if (value_expression.data_type() != *common_data_type) {
        common_data_type = std::nullopt;
        break;
      }
    }

    if (!common_data_type) {
      // Disjunctive predicates could theoretically handle differing types, but that makes it harder to eliminate
      // duplicates. Let the ExpressionEvaluator handle this rare case.

      Assert(strategy == Strategy::Auto || strategy == Strategy::ExpressionEvaluator,
             "Could not apply strategy as types mismatch");

      return LQPVisitation::VisitInputs;
    }

    if (strategy == Strategy::Join) {
      rewrite_to_join(sub_node, left_expression, right_side_expressions, *common_data_type,
                      in_expression->is_negated());
    } else if (strategy == Strategy::Disjunction) {
      Assert(!in_expression->is_negated(), "Disjunctions cannot handle NOT IN");
      rewrite_to_disjunction(sub_node, left_expression, right_side_expressions, *common_data_type);
    } else if (strategy == Strategy::Auto) {
<<<<<<< HEAD
      if (right_side_expressions.size() <= MAX_ELEMENTS_FOR_DISJUNCTION && !in_expression->is_negated() &&
          !std::dynamic_pointer_cast<FunctionExpression>(in_expression->value())) {
        rewrite_to_disjunction(sub_node, left_expression, right_side_expressions, *common_data_type);
      } else if (common_data_type && right_side_expressions.size() >= MIN_ELEMENTS_FOR_JOIN) {
=======
      if (right_side_expressions.size() >= MIN_ELEMENTS_FOR_JOIN) {
>>>>>>> 7683162b
        rewrite_to_join(sub_node, left_expression, right_side_expressions, *common_data_type,
                        in_expression->is_negated());
      } else if ((right_side_expressions.size() <= MAX_ELEMENTS_FOR_DISJUNCTION ||
                  _cardinality_estimator()->estimate_cardinality(sub_node->left_input()) >=
                      MIN_INPUT_ROWS_FOR_DISJUNCTION) &&
                 !in_expression->is_negated() &&
                 !std::dynamic_pointer_cast<FunctionExpression>(in_expression->value())) {
        rewrite_to_disjunction(sub_node, left_expression, right_side_expressions, *common_data_type);
      } else {
        // Stick with the ExpressionEvaluator
      }
    }

    return LQPVisitation::VisitInputs;
  });
}

}  // namespace opossum<|MERGE_RESOLUTION|>--- conflicted
+++ resolved
@@ -171,14 +171,7 @@
       Assert(!in_expression->is_negated(), "Disjunctions cannot handle NOT IN");
       rewrite_to_disjunction(sub_node, left_expression, right_side_expressions, *common_data_type);
     } else if (strategy == Strategy::Auto) {
-<<<<<<< HEAD
-      if (right_side_expressions.size() <= MAX_ELEMENTS_FOR_DISJUNCTION && !in_expression->is_negated() &&
-          !std::dynamic_pointer_cast<FunctionExpression>(in_expression->value())) {
-        rewrite_to_disjunction(sub_node, left_expression, right_side_expressions, *common_data_type);
-      } else if (common_data_type && right_side_expressions.size() >= MIN_ELEMENTS_FOR_JOIN) {
-=======
       if (right_side_expressions.size() >= MIN_ELEMENTS_FOR_JOIN) {
->>>>>>> 7683162b
         rewrite_to_join(sub_node, left_expression, right_side_expressions, *common_data_type,
                         in_expression->is_negated());
       } else if ((right_side_expressions.size() <= MAX_ELEMENTS_FOR_DISJUNCTION ||
