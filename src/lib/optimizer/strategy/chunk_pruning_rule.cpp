#include "chunk_pruning_rule.hpp"

#include <algorithm>
#include <iostream>

#include "all_parameter_variant.hpp"
#include "expression/abstract_predicate_expression.hpp"
#include "expression/expression_utils.hpp"
#include "expression/lqp_subquery_expression.hpp"
#include "logical_query_plan/abstract_lqp_node.hpp"
#include "logical_query_plan/join_node.hpp"
#include "logical_query_plan/lqp_utils.hpp"
#include "logical_query_plan/predicate_node.hpp"
#include "logical_query_plan/stored_table_node.hpp"
#include "utils/assert.hpp"

namespace {

using namespace hyrise;  // NOLINT(build/namespaces)

/**
 * This function traverses the LQP upwards from @param next_node to find all predicates that filter
 * @param stored_table_node. If the LQP branches, recursion is used to continue @param current_predicate_pruning_chain
 * for all branches.
 * @param visited_predicate_nodes is for debugging purposes only.
 *
 * @returns all predicate pruning chain(s) that filter @param stored_table_node. Note, that these chains can overlap
 * in their first few nodes.
 */
std::vector<PredicatePruningChain> find_predicate_pruning_chains_by_stored_table_node_recursively(
    const std::shared_ptr<AbstractLQPNode>& next_node, PredicatePruningChain current_predicate_pruning_chain,
    const std::shared_ptr<StoredTableNode>& stored_table_node,
    std::unordered_set<std::shared_ptr<PredicateNode>>& visited_predicate_nodes) {
  auto predicate_pruning_chains = std::vector<PredicatePruningChain>{};

  visit_lqp_upwards(next_node, [&](const auto& current_node) {
    /**
     * In the following switch-statement, we
     *  (1) add PredicateNodes to the current predicate pruning chain, if applicable, and
     *  (2) check whether the predicate pruning chain continues or ends with current_node.
     */
    auto predicate_pruning_chain_continues = true;
    switch (current_node->type) {
      case LQPNodeType::Alias:
      case LQPNodeType::Sort:
      case LQPNodeType::StoredTable:
      case LQPNodeType::Validate:
      case LQPNodeType::Projection:
        break;
      case LQPNodeType::Predicate: {
        const auto& predicate_node = std::static_pointer_cast<PredicateNode>(current_node);
        /**
         * The recursion of this function should not lead to a repeated visitation of nodes. Due to the assumption that
         * predicate pruning chains do not merge after having branched out, predicate nodes are checked for
         * revisitation.
         */
        Assert(!visited_predicate_nodes.contains(predicate_node),
               "Predicate chains are not expected to merge after having branched.");
        visited_predicate_nodes.insert(predicate_node);

        // PredicateNode might not belong to the current predicate pruning chain, e.g., when it follows a JoinNode and
        // references LQPColumnExpressions from other StoredTableNodes.
        auto belongs_to_predicate_pruning_chain = true;
        const auto& predicate_expression = predicate_node->predicate();
        visit_expression(predicate_expression, [&](const auto& expression) {
          if (expression->type != ExpressionType::LQPColumn) {
            return ExpressionVisitation::VisitArguments;
          }
          const auto& column_expression = std::static_pointer_cast<LQPColumnExpression>(expression);
          if (column_expression->original_node.lock() != stored_table_node) {
            // PredicateNode does not filter stored_table_node.
            // Therefore, it is not added to the current predicate pruning chain.
            belongs_to_predicate_pruning_chain = false;
          }
          return ExpressionVisitation::DoNotVisitArguments;
        });
        if (belongs_to_predicate_pruning_chain) {
          current_predicate_pruning_chain.emplace_back(predicate_node);
        }
      } break;
      case LQPNodeType::Join: {
        // Check whether the predicate pruning chain can continue after the join.
        predicate_pruning_chain_continues = false;
        const auto& join_node = static_cast<const JoinNode&>(*current_node);
        for (const auto& expression : join_node.output_expressions()) {
          if (expression->type != ExpressionType::LQPColumn) {
            continue;
          }
          const auto& column_expression = static_cast<const LQPColumnExpression&>(*expression);
          if (column_expression.original_node.lock() == stored_table_node) {
            // At least one column expression of stored_table_node survives the join.
            predicate_pruning_chain_continues = true;
            break;
          }
        }

        if (!predicate_pruning_chain_continues && join_node.is_semi_reduction()) {
          // Nothing survives, but join only reduction --> do not insert chain.
          return LQPUpwardVisitation::DoNotVisitOutputs;
        }
      } break;
      default:
        // For all other types of nodes, we cancel the predicate pruning chain.
        predicate_pruning_chain_continues = false;
    }

    if (!predicate_pruning_chain_continues) {
      // We do not have to go the LQP-tree up further because the predicate pruning chain is complete.
      predicate_pruning_chains.emplace_back(current_predicate_pruning_chain);
      return LQPUpwardVisitation::DoNotVisitOutputs;
    }

    /**
     * In case the predicate pruning chain branches, we use recursion to continue the predicate chain for each branch
     * individually.
     */
    const auto& outputs = current_node->outputs();
    auto outputs_to_visit = std::vector<std::shared_ptr<AbstractLQPNode>>{};
    outputs_to_visit.reserve(outputs.size());
    for (const auto& output : outputs) {
      if (output->type == LQPNodeType::Join && output->right_input() == current_node &&
          static_cast<const JoinNode&>(*output).is_semi_reduction()) {
        continue;
      }
      outputs_to_visit.emplace_back(output);
    }
    Assert(!outputs_to_visit.empty(), "Did not expect useless node.");

    if (outputs_to_visit.size() > 1) {
      for (auto& output_node : outputs_to_visit) {
        auto continued_predicate_pruning_chains = find_predicate_pruning_chains_by_stored_table_node_recursively(
            output_node, current_predicate_pruning_chain, stored_table_node, visited_predicate_nodes);

        predicate_pruning_chains.insert(predicate_pruning_chains.end(), continued_predicate_pruning_chains.begin(),
                                        continued_predicate_pruning_chains.end());
      }
      return LQPUpwardVisitation::DoNotVisitOutputs;
    }

    // Continue without recursion.
    return LQPUpwardVisitation::VisitOutputs;
  });

  return predicate_pruning_chains;
}

}  // namespace

namespace hyrise {

std::string ChunkPruningRule::name() const {
  static const auto name = std::string{"ChunkPruningRule"};
  return name;
}

void ChunkPruningRule::_apply_to_plan_without_subqueries(const std::shared_ptr<AbstractLQPNode>& lqp_root) const {
  auto predicate_pruning_chains_by_stored_table_node =
      std::unordered_map<std::shared_ptr<StoredTableNode>, std::vector<PredicatePruningChain>>{};

  // (1) Collect all StoredTableNodes and find the chains of PredicateNodes that sit on top of them.
  const auto nodes = lqp_find_nodes_by_type(lqp_root, LQPNodeType::StoredTable);
  for (const auto& node : nodes) {
    const auto& stored_table_node = std::static_pointer_cast<StoredTableNode>(node);
    predicate_pruning_chains_by_stored_table_node.emplace(
        stored_table_node, _find_predicate_pruning_chains_by_stored_table_node(stored_table_node));
  }

  // (2) Set pruned chunks for each StoredTableNode.
  for (const auto& [stored_table_node, predicate_pruning_chains] : predicate_pruning_chains_by_stored_table_node) {
    if (predicate_pruning_chains.empty()) {
      continue;
    }

    // (2.1) Determine set of pruned chunks per predicate pruning chain.
    auto pruned_chunk_id_sets = std::vector<std::set<ChunkID>>{};
    for (const auto& predicate_pruning_chain : predicate_pruning_chains) {
      auto exclusions = compute_chunk_exclude_list(predicate_pruning_chain, stored_table_node,
                                                   _excluded_chunk_ids_by_predicate_node_cache);
      pruned_chunk_id_sets.emplace_back(std::move(exclusions));
    }

    // (2.2) Calculate the intersection of pruned chunks across all predicate pruning chains.
    const auto& pruned_chunk_ids = _intersect_chunk_ids(pruned_chunk_id_sets);
    if (!pruned_chunk_ids.empty()) {
      // (2.3) Set the pruned chunk ids of stored_table_node.
      DebugAssert(stored_table_node->pruned_chunk_ids().empty(),
                  "Did not expect a StoredTableNode with an already existing set of pruned chunk ids.");
      // Wanted side effect of using std::set: pruned_chunk_ids vector is already sorted.
      stored_table_node->set_pruned_chunk_ids(std::vector<ChunkID>(pruned_chunk_ids.begin(), pruned_chunk_ids.end()));
    }

    // (2.4) Get and set predicates with uncorrelated subqueries so we can use them for pruning during execution.
    // (2.4.1) Collect predicates with uncorrelated subqueries that are part of each chain in a new "pseudo" chain. When
    //         we want to use them for pruning during execution, it is safe to add the chunks pruned by them to the
    //         already pruned chunks.
    const auto chain_count = predicate_pruning_chains.size();
    auto chain_count_per_subquery_predicate = std::unordered_map<std::shared_ptr<PredicateNode>, uint64_t>{};
    auto prunable_subquery_predicates = std::vector<std::weak_ptr<AbstractLQPNode>>{};
    for (const auto& predicate_chain : predicate_pruning_chains) {
      for (const auto& predicate_node : predicate_chain) {
        // Only use binary and between predicates that can easily be used for pruning. Do not use, e.g, InExpressions
        // etc., which might end up in the ExpressionEvaluator anyways.
        const auto& predicate = std::dynamic_pointer_cast<AbstractPredicateExpression>(predicate_node->predicate());
        if (!predicate) {
          continue;
        }
        const auto predicate_condition = predicate->predicate_condition;
        if (!is_binary_numeric_predicate_condition(predicate_condition) &&
            !is_between_predicate_condition(predicate_condition)) {
          continue;
        }

        for (auto& argument : predicate->arguments) {
          if (argument->type == ExpressionType::LQPSubquery &&
              !static_cast<const LQPSubqueryExpression&>(*argument).is_correlated()) {
            // Count the number of occurrences and add the predicate when it appears in all chains.
            const auto occurrence_count = ++chain_count_per_subquery_predicate[predicate_node];
            if (occurrence_count == chain_count) {
              prunable_subquery_predicates.emplace_back(predicate_node);
            }
            // Make sure we do not count `x BETWEEN (SELECT MIN(y) ...) AND (SELECT (MAX(y) ...)` twice.
            break;
          }
        }
      }
    }

    // (2.4.2) Set the predicates that might be used for pruning during execution.
    if (!prunable_subquery_predicates.empty()) {
      stored_table_node->set_prunable_subquery_predicates(prunable_subquery_predicates);
    }
  }
}

/**
 * @returns chains of PredicateNodes that sit on top of the given @param stored_table_node.
 */
std::vector<PredicatePruningChain> ChunkPruningRule::_find_predicate_pruning_chains_by_stored_table_node(
    const std::shared_ptr<StoredTableNode>& stored_table_node) {
  /**
   * In the following, we use a recursive function to traverse the LQP upwards from stored_table_node. It returns all
   * predicate pruning chains that filter stored_table_node.
   * It takes the following four arguments:
   *   1. The first argument marks the starting point of the LQP upwards-traversal. Hence, we pass stored_table_node.
   *   2. The second argument refers to the current predicate pruning chain. Since the LQP traversal has not yet
   *      started, we pass an empty vector.
   *   3. The third argument refers to the StoredTableNode for which predicate pruning chains should be returned.
   *      Therefore, we have to pass stored_table_node again.
   *   4. The fourth argument is used for debugging purposes: The following function's recursion should not lead to a
   *      repeated visitation of nodes. Due to the assumption that predicate pruning chains do not merge after
   *      having branched out, visited predicate nodes are tracked and checked for revisitation in an Assert.
   */
  auto visited_predicate_nodes = std::unordered_set<std::shared_ptr<PredicateNode>>{};
  return find_predicate_pruning_chains_by_stored_table_node_recursively(stored_table_node, {}, stored_table_node,
                                                                        visited_predicate_nodes);
}

std::set<ChunkID> ChunkPruningRule::_intersect_chunk_ids(const std::vector<std::set<ChunkID>>& chunk_id_sets) {
  if (chunk_id_sets.empty() || chunk_id_sets[0].empty()) {
    return {};
  }

  const auto chunk_id_set_count = chunk_id_sets.size();
  if (chunk_id_set_count == 1) {
    return chunk_id_sets[0];
  }

<<<<<<< HEAD
  auto chunk_id_set = chunk_id_sets.at(0);
  for (auto set_idx = size_t{1}; set_idx < chunk_id_sets.size(); ++set_idx) {
    const auto& current_chunk_id_set = chunk_id_sets.at(set_idx);
=======
  auto chunk_id_set = chunk_id_sets[0];
  for (auto set_idx = size_t{1}; set_idx < chunk_id_set_count; ++set_idx) {
    const auto& current_chunk_id_set = chunk_id_sets[set_idx];
>>>>>>> 83d6b849
    if (current_chunk_id_set.empty()) {
      return {};
    }

    auto intersection = std::set<ChunkID>{};
    std::set_intersection(chunk_id_set.begin(), chunk_id_set.end(), current_chunk_id_set.begin(),
                          current_chunk_id_set.end(), std::inserter(intersection, intersection.end()));
    chunk_id_set = std::move(intersection);
  }

  return chunk_id_set;
}

}  // namespace hyrise<|MERGE_RESOLUTION|>--- conflicted
+++ resolved
@@ -265,15 +265,9 @@
     return chunk_id_sets[0];
   }
 
-<<<<<<< HEAD
-  auto chunk_id_set = chunk_id_sets.at(0);
-  for (auto set_idx = size_t{1}; set_idx < chunk_id_sets.size(); ++set_idx) {
-    const auto& current_chunk_id_set = chunk_id_sets.at(set_idx);
-=======
   auto chunk_id_set = chunk_id_sets[0];
   for (auto set_idx = size_t{1}; set_idx < chunk_id_set_count; ++set_idx) {
     const auto& current_chunk_id_set = chunk_id_sets[set_idx];
->>>>>>> 83d6b849
     if (current_chunk_id_set.empty()) {
       return {};
     }
