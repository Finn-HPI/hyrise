--- conflicted
+++ resolved
@@ -155,17 +155,6 @@
     const auto& unique_column_combinations = source_node->unique_column_combinations();
     tooltip_stream << "\n"
                    << "Unique Column Combinations: \n";
-<<<<<<< HEAD
-    if (unique_column_combinations->empty()) {
-      tooltip_stream << " <none>\n";
-    }
-
-    auto ucc_idx = 0;
-    for (const auto& ucc : *unique_column_combinations) {
-      ++ucc_idx;
-      tooltip_stream << " (" << ucc_idx << ") ";
-      tooltip_stream << ucc << "\n";
-=======
     if (unique_column_combinations.empty()) {
       tooltip_stream << " <none>\n";
     }
@@ -175,16 +164,11 @@
       tooltip_stream << " (" << ucc_idx << ") ";
       tooltip_stream << ucc << "\n";
       ++ucc_idx;
->>>>>>> 3bb370b6
     }
 
     // Edge Tooltip: Trivial FDs.
     auto trivial_fds = FunctionalDependencies();
-<<<<<<< HEAD
-    if (!unique_column_combinations->empty()) {
-=======
     if (!unique_column_combinations.empty()) {
->>>>>>> 3bb370b6
       trivial_fds = fds_from_unique_column_combinations(source_node, unique_column_combinations);
     }
     tooltip_stream << "\n"
@@ -193,19 +177,11 @@
       tooltip_stream << " <none>\n";
     }
 
-<<<<<<< HEAD
-    auto trivial_fd_idx = 0;
-    for (const auto& fd : trivial_fds) {
-      ++trivial_fd_idx;
-      tooltip_stream << " (" << trivial_fd_idx << ") ";
-      tooltip_stream << fd << "\n";
-=======
     auto trivial_fd_idx = 1;
     for (const auto& fd : trivial_fds) {
       tooltip_stream << " (" << trivial_fd_idx << ") ";
       tooltip_stream << fd << "\n";
       ++trivial_fd_idx;
->>>>>>> 3bb370b6
     }
 
     // Edge Tooltip: Non-trivial FDs
@@ -216,19 +192,11 @@
       tooltip_stream << " <none>";
     }
 
-<<<<<<< HEAD
-    auto fd_idx = 0;
-    for (const auto& fd : fds) {
-      ++fd_idx;
-      tooltip_stream << " (" << fd_idx << ") ";
-      tooltip_stream << fd << "\n";
-=======
     auto fd_idx = 1;
     for (const auto& fd : fds) {
       tooltip_stream << " (" << fd_idx << ") ";
       tooltip_stream << fd << "\n";
       ++fd_idx;
->>>>>>> 3bb370b6
     }
   }
 
