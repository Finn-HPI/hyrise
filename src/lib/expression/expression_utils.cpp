--- conflicted
+++ resolved
@@ -26,12 +26,8 @@
 bool expressions_equal_to_expressions_in_different_lqp(
     const std::vector<std::shared_ptr<AbstractExpression>>& expressions_left,
     const std::vector<std::shared_ptr<AbstractExpression>>& expressions_right, const LQPNodeMapping& node_mapping) {
-<<<<<<< HEAD
   const auto expressions_left_count = expressions_left.size();
   if (expressions_left_count != expressions_right.size()) {
-=======
-  if (expressions_left.size() != expressions_right.size()) {
->>>>>>> ac27bd52
     return false;
   }
 
@@ -143,10 +139,7 @@
   if (!expressions.empty()) {
     stream << expressions.front()->description(mode);
   }
-<<<<<<< HEAD
-=======
-
->>>>>>> ac27bd52
+
   for (auto expression_idx = size_t{1}; expression_idx < expressions.size(); ++expression_idx) {
     stream << ", " << expressions[expression_idx]->description(mode);
   }
@@ -162,7 +155,7 @@
   if (lhs == DataType::Null) {
     return rhs;
   }
-<<<<<<< HEAD
+
   if (rhs == DataType::Null) {
     return lhs;
   }
@@ -174,21 +167,7 @@
   if (lhs == DataType::Double || rhs == DataType::Double) {
     return DataType::Double;
   }
-=======
-
-  if (rhs == DataType::Null) {
-    return lhs;
-  }
-
-  if (lhs == DataType::String) {
-    return DataType::String;
-  }
-
-  if (lhs == DataType::Double || rhs == DataType::Double) {
-    return DataType::Double;
-  }
-
->>>>>>> ac27bd52
+
   if (lhs == DataType::Long) {
     return is_floating_point_data_type(rhs) ? DataType::Double : DataType::Long;
   }
@@ -196,10 +175,7 @@
   if (rhs == DataType::Long) {
     return is_floating_point_data_type(lhs) ? DataType::Double : DataType::Long;
   }
-<<<<<<< HEAD
-=======
-
->>>>>>> ac27bd52
+
   if (lhs == DataType::Float || rhs == DataType::Float) {
     return DataType::Float;
   }
@@ -289,7 +265,6 @@
       if (value_iter != parameters.end()) {
         correlated_parameter_expression->set_value(value_iter->second);
       }
-<<<<<<< HEAD
       return ExpressionVisitation::DoNotVisitArguments;
     }
 
@@ -297,17 +272,6 @@
         pqp_subquery_expression) {
       pqp_subquery_expression->pqp->set_parameters(parameters);
       return ExpressionVisitation::DoNotVisitArguments;
-=======
-
-      return ExpressionVisitation::DoNotVisitArguments;
-    } else if (const auto pqp_subquery_expression = std::dynamic_pointer_cast<PQPSubqueryExpression>(sub_expression);
-               pqp_subquery_expression) {
-      pqp_subquery_expression->pqp->set_parameters(parameters);
-
-      return ExpressionVisitation::DoNotVisitArguments;
-    } else {
-      return ExpressionVisitation::VisitArguments;
->>>>>>> ac27bd52
     }
 
     return ExpressionVisitation::VisitArguments;
