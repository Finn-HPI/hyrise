#pragma once

#include <array>
#include <unordered_map>
#include <vector>

#include "enable_make_for_lqp_node.hpp"
#include "expression/abstract_expression.hpp"
#include "logical_query_plan/data_dependencies/functional_dependency.hpp"
<<<<<<< HEAD
#include "logical_query_plan/data_dependencies/inclusion_dependency.hpp"
#include "logical_query_plan/data_dependencies/order_dependency.hpp"
=======
>>>>>>> 3bb370b6
#include "logical_query_plan/data_dependencies/unique_column_combination.hpp"
#include "types.hpp"

namespace hyrise {

enum class LQPNodeType {
  Aggregate,
  Alias,
  ChangeMetaTable,
  CreateTable,
  CreatePreparedPlan,
  CreateView,
  Delete,
  DropView,
  DropTable,
  DummyTable,
  Except,
  Export,
  Import,
  Insert,
  Intersect,
  Join,
  Limit,
  Predicate,
  Projection,
  Root,
  Sort,
  StaticTable,
  StoredTable,
  Update,
  Union,
  Validate,
  Mock
};

enum class LQPInputSide { Left, Right };

// Describes the output of a Node and which of the output's inputs this Node is
struct LQPOutputRelation {
  std::shared_ptr<AbstractLQPNode> output;
  LQPInputSide input_side{LQPInputSide::Left};
};

using LQPNodeMapping = std::unordered_map<std::shared_ptr<const AbstractLQPNode>, std::shared_ptr<AbstractLQPNode>>;

class LQPColumnExpression;

class AbstractLQPNode : public std::enable_shared_from_this<AbstractLQPNode> {
 public:
  AbstractLQPNode(const LQPNodeType node_type,
                  const std::vector<std::shared_ptr<AbstractExpression>>& init_node_expressions = {});
  virtual ~AbstractLQPNode();

  /**
   * @return a string describing this node, but nothing about its inputs.
   */
  enum class DescriptionMode { Short, Detailed };
  virtual std::string description(const DescriptionMode mode = DescriptionMode::Short) const = 0;

  /**
   * @defgroup Access the outputs/inputs
   *
   * The outputs are implicitly set and removed in set_left_input()/set_right_input()/set_input().
   *
   * set_input() is a shorthand for set_left_input() or set_right_input(), useful if the side is a runtime value.
   * @{
   */
  std::shared_ptr<AbstractLQPNode> left_input() const;
  std::shared_ptr<AbstractLQPNode> right_input() const;
  std::shared_ptr<AbstractLQPNode> input(LQPInputSide side) const;
  void set_left_input(const std::shared_ptr<AbstractLQPNode>& left);
  void set_right_input(const std::shared_ptr<AbstractLQPNode>& right);
  void set_input(LQPInputSide side, const std::shared_ptr<AbstractLQPNode>& input);

  size_t input_count() const;

  /**
   * @pre this has @param output as an output
   * @return whether this is the left or right input in the specified output.
   */
  LQPInputSide get_input_side(const std::shared_ptr<AbstractLQPNode>& output) const;

  /**
   * @returns {get_output_side(outputs()[0], ..., get_output_side(outputs()[n-1])}
   */
  std::vector<LQPInputSide> get_input_sides() const;

  /**
   * Locks all outputs (as they are stored in weak_ptrs) and returns them as shared_ptrs
   */
  std::vector<std::shared_ptr<AbstractLQPNode>> outputs() const;

  void remove_output(const std::shared_ptr<AbstractLQPNode>& output);
  void clear_outputs();

  /**
   * @return {{outputs()[0], get_input_sides()[0]}, ..., {outputs()[n-1], get_input_sides()[n-1]}}
   */
  std::vector<LQPOutputRelation> output_relations() const;

  /**
   * Same as outputs().size(), but avoids locking all output pointers
   */
  size_t output_count() const;
  /** @} */

  /**
   * @param input_node_mapping     If the LQP contains external expressions, a mapping for the nodes used by them needs
   *                               to be provided.
   * @return                       A deep copy of the LQP this Node is the root of
   */
  std::shared_ptr<AbstractLQPNode> deep_copy(LQPNodeMapping input_node_mapping = {}) const;

  /**
   * Compare this node with another, without comparing inputs.
   * @param node_mapping    Mapping from nodes in this node's input plans to corresponding nodes in the input plans of
   *                        rhs
   */
  bool shallow_equals(const AbstractLQPNode& rhs, const LQPNodeMapping& node_mapping) const;

  /**
   * @return The Expressions defining each "column" that this node outputs. Note: When talking about LQPs, we use the
   *         term expression, rather than column. A ProjectionNode might output `a + 5`, where a is an
   *         LQPColumnExpression and `a + 5` is an ArithmeticExpression. Avoid "column expression" if you do not mean
   *         a column that comes from an actual table.
   */
  virtual std::vector<std::shared_ptr<AbstractExpression>> output_expressions() const;

  /**
   * @return The ColumnID of the @param expression, or std::nullopt if it cannot be found. Note that because COUNT(*)
   *         has a special treatment (it is represented as an LQPColumnExpression with an INVALID_COLUMN_ID), it might
   *         be evaluable even if find_column_id returns nullopt.
   */
  std::optional<ColumnID> find_column_id(const AbstractExpression& expression) const;

  /**
   * @return The ColumnID of the @param expression. Assert()s that it can be found
   */
  ColumnID get_column_id(const AbstractExpression& expression) const;

  /**
   * @return True, if the given set of expressions is a subset of the node's output expressions. False otherwise.
   */
  bool has_output_expressions(const ExpressionUnorderedSet& expressions) const;

  enum class ExpressionIteration { Continue, Break };

  /**
   * Calls the passed @param visitor on each of the output expressions.
   * The visitor returns `ExpressionIteration`, indicating whether the remaining expressions should be visited as well.
   * Prefer this method over multiple calls of `find_column_id()` or `get_column_id()`, as it computes the output
   * expressions only once.
   *
   * @tparam Visitor      Functor called with ColumnID and the expression as a param.
   *                      Returns `ExpressionIteration`
   */
  template <typename Visitor>
  void iterate_output_expressions(Visitor visitor) const {
    const auto& output_expressions = this->output_expressions();
    const auto output_expression_count = output_expressions.size();
    for (auto column_id = ColumnID{0}; column_id < output_expression_count; ++column_id) {
      if (visitor(column_id, output_expressions[column_id]) == ExpressionIteration::Break) {
        break;
      }
    }
  }

  /**
   * @return whether the output column at @param column_id is nullable
   */
  virtual bool is_column_nullable(const ColumnID column_id) const;

  /**
   * @return Unique column combinations (UCCs) valid for the current LQP. See unique_column_combination.hpp for more
   *         documentation.
   */
<<<<<<< HEAD
  virtual std::shared_ptr<UniqueColumnCombinations> unique_column_combinations() const = 0;

  /**
   * @return True, if there is a unique column combination (UCC) matching the given subset of output expressions (i.e.,
   *         the rows are guaranteed to be unique). This is preferred over calling
   *         contains_matching_ucc(unique_column_combinations(), ...) as it performs additional sanity checks.
=======
  virtual UniqueColumnCombinations unique_column_combinations() const = 0;

  /**
   * @return True if there is a unique column combination (UCC) matching the given subset of output expressions (i.e.,
   *         the rows are guaranteed to be unique). This is preferred over calling
   *         contains_matching_unique_column_combination(unique_column_combinations(), ...) as it performs additional
   *         sanity checks.
>>>>>>> 3bb370b6
   */
  bool has_matching_ucc(const ExpressionUnorderedSet& expressions) const;

  /**
   * @return The functional dependencies valid for this node. See functional_dependency.hpp for documentation.
   *         They are collected from two different sources:
   *          (1) FDs derived from the node's unique column combinations (trivial FDs).
   *          (2) FDs provided by the child nodes (non-trivial FDs).
   */
  FunctionalDependencies functional_dependencies() const;

  /**
   * This is a helper method that returns non-trivial FDs valid for the current node. We consider FDs as non-trivial if
   *  we cannot derive them from the current node's unique column combinations.
   *
   * @return The default implementation returns non-trivial FDs from the left input node, if available. Otherwise
   * an empty vector.
   *
   * Nodes should override this function
   *  - to add additional non-trivial FDs. For example, {a} -> {a + 1} (which is not yet implemented).
   *  - to discard non-trivial FDs from the input nodes, if necessary.
   *  - to specify forwarding of non-trivial FDs in case of two input nodes.
   */
  virtual FunctionalDependencies non_trivial_functional_dependencies() const;
<<<<<<< HEAD

  virtual std::shared_ptr<OrderDependencies> order_dependencies() const = 0;

  virtual std::shared_ptr<InclusionDependencies> inclusion_dependencies() const = 0;
=======
>>>>>>> 3bb370b6

  /**
   * Perform a deep equality check
   */
  bool operator==(const AbstractLQPNode& rhs) const;
  bool operator!=(const AbstractLQPNode& rhs) const;

  /**
   * @return a hash for the (sub)plan whose root this node is
   */
  size_t hash() const;

  const LQPNodeType type;

  /**
   * Expressions used by this node; semantics depend on the actual node type.
   * E.g., for the PredicateNode, this will be a single predicate expression; for a ProjectionNode it holds one
   * expression for each column.
   *
   * WARNING: When changing the length of this vector, **absolutely make sure** any data associated with the
   * expressions (e.g. column names in the AliasNode, SortModes in the SortNode) gets adjusted accordingly.
   */
  std::vector<std::shared_ptr<AbstractExpression>> node_expressions;

  /**
   * Holds a (short) comment that is printed during plan visualization. For example, this could be a comment added by
   * the optimizer explaining that a node was added as a semi-join reduction node (see SubqueryToJoinRule). It is not
   * automatically added to the description.
   */
  std::string comment;

 protected:
  /**
   * Override to hash data fields in derived types. No override needed if derived expression has no
   * data members. We do not need to take care of the input nodes here since they are already handled
   * by the calling methods.
   */
  virtual size_t _on_shallow_hash() const;
  virtual std::shared_ptr<AbstractLQPNode> _on_shallow_copy(LQPNodeMapping& node_mapping) const = 0;
  virtual bool _on_shallow_equals(const AbstractLQPNode& rhs, const LQPNodeMapping& node_mapping) const = 0;

  /**
   * This is a helper method for node types that do not have an effect on the UCCs from input nodes.
   * @return All unique column combinations from the left input node.
   */
<<<<<<< HEAD
  std::shared_ptr<UniqueColumnCombinations> _forward_left_unique_column_combinations() const;

  std::shared_ptr<OrderDependencies> _forward_left_order_dependencies() const;

  std::shared_ptr<InclusionDependencies> _forward_left_inclusion_dependencies() const;
=======
  UniqueColumnCombinations _forward_left_unique_column_combinations() const;
>>>>>>> 3bb370b6

  /*
   * Converts an AbstractLQPNode::DescriptionMode to an AbstractExpression::DescriptionMode
   */
  static AbstractExpression::DescriptionMode _expression_description_mode(const DescriptionMode mode);

 private:
  std::shared_ptr<AbstractLQPNode> _deep_copy_impl(LQPNodeMapping& node_mapping) const;
  std::shared_ptr<AbstractLQPNode> _shallow_copy(LQPNodeMapping& node_mapping) const;

  /**
   * @{
   * For internal usage in set_left_input(), set_right_input(), set_input(), remove_output()
   * Add or remove a output without manipulating this output's input ptr.
   */
  void _add_output_pointer(const std::shared_ptr<AbstractLQPNode>& output);
  void _remove_output_pointer(const AbstractLQPNode& output);
  /** @} */

  std::vector<std::weak_ptr<AbstractLQPNode>> _outputs;
  std::array<std::shared_ptr<AbstractLQPNode>, 2> _inputs;
};

std::ostream& operator<<(std::ostream& stream, const AbstractLQPNode& node);

// Wrapper around node->hash(), to enable hash based containers containing std::shared_ptr<AbstractLQPNode>
struct LQPNodeSharedPtrHash final {
  size_t operator()(const std::shared_ptr<AbstractLQPNode>& node) const {
    return node->hash();
  }
};

// Wrapper around AbstractLQPNode::operator==(), to enable hash based containers containing
// std::shared_ptr<AbstractLQPNode>
struct LQPNodeSharedPtrEqual final {
  size_t operator()(const std::shared_ptr<AbstractLQPNode>& lhs, const std::shared_ptr<AbstractLQPNode>& rhs) const {
    return lhs == rhs || *lhs == *rhs;
  }
};

// Note that operator== ignores the equality function:
// https://stackoverflow.com/questions/36167764/can-not-compare-stdunorded-set-with-custom-keyequal
template <typename Value>
using LQPNodeUnorderedMap =
    std::unordered_map<std::shared_ptr<AbstractLQPNode>, Value, LQPNodeSharedPtrHash, LQPNodeSharedPtrEqual>;

}  // namespace hyrise<|MERGE_RESOLUTION|>--- conflicted
+++ resolved
@@ -7,11 +7,8 @@
 #include "enable_make_for_lqp_node.hpp"
 #include "expression/abstract_expression.hpp"
 #include "logical_query_plan/data_dependencies/functional_dependency.hpp"
-<<<<<<< HEAD
 #include "logical_query_plan/data_dependencies/inclusion_dependency.hpp"
 #include "logical_query_plan/data_dependencies/order_dependency.hpp"
-=======
->>>>>>> 3bb370b6
 #include "logical_query_plan/data_dependencies/unique_column_combination.hpp"
 #include "types.hpp"
 
@@ -188,14 +185,6 @@
    * @return Unique column combinations (UCCs) valid for the current LQP. See unique_column_combination.hpp for more
    *         documentation.
    */
-<<<<<<< HEAD
-  virtual std::shared_ptr<UniqueColumnCombinations> unique_column_combinations() const = 0;
-
-  /**
-   * @return True, if there is a unique column combination (UCC) matching the given subset of output expressions (i.e.,
-   *         the rows are guaranteed to be unique). This is preferred over calling
-   *         contains_matching_ucc(unique_column_combinations(), ...) as it performs additional sanity checks.
-=======
   virtual UniqueColumnCombinations unique_column_combinations() const = 0;
 
   /**
@@ -203,7 +192,6 @@
    *         the rows are guaranteed to be unique). This is preferred over calling
    *         contains_matching_unique_column_combination(unique_column_combinations(), ...) as it performs additional
    *         sanity checks.
->>>>>>> 3bb370b6
    */
   bool has_matching_ucc(const ExpressionUnorderedSet& expressions) const;
 
@@ -228,13 +216,10 @@
    *  - to specify forwarding of non-trivial FDs in case of two input nodes.
    */
   virtual FunctionalDependencies non_trivial_functional_dependencies() const;
-<<<<<<< HEAD
 
   virtual std::shared_ptr<OrderDependencies> order_dependencies() const = 0;
 
   virtual std::shared_ptr<InclusionDependencies> inclusion_dependencies() const = 0;
-=======
->>>>>>> 3bb370b6
 
   /**
    * Perform a deep equality check
@@ -280,15 +265,11 @@
    * This is a helper method for node types that do not have an effect on the UCCs from input nodes.
    * @return All unique column combinations from the left input node.
    */
-<<<<<<< HEAD
-  std::shared_ptr<UniqueColumnCombinations> _forward_left_unique_column_combinations() const;
+  UniqueColumnCombinations _forward_left_unique_column_combinations() const;
 
   std::shared_ptr<OrderDependencies> _forward_left_order_dependencies() const;
 
   std::shared_ptr<InclusionDependencies> _forward_left_inclusion_dependencies() const;
-=======
-  UniqueColumnCombinations _forward_left_unique_column_combinations() const;
->>>>>>> 3bb370b6
 
   /*
    * Converts an AbstractLQPNode::DescriptionMode to an AbstractExpression::DescriptionMode
