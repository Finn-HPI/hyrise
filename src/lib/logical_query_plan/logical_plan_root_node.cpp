--- conflicted
+++ resolved
@@ -16,8 +16,7 @@
   return make();
 }
 
-<<<<<<< HEAD
-std::shared_ptr<UniqueColumnCombinations> LogicalPlanRootNode::unique_column_combinations() const {
+UniqueColumnCombinations LogicalPlanRootNode::unique_column_combinations() const {
   Fail("LogicalPlanRootNode is not expected to be queried for unique column combinations.");
 }
 
@@ -29,12 +28,6 @@
   Fail("LogicalPlanRootNode is not expected to be queried for inclusion dependencies");
 }
 
-=======
-UniqueColumnCombinations LogicalPlanRootNode::unique_column_combinations() const {
-  Fail("LogicalPlanRootNode is not expected to be queried for unique column combinations.");
-}
-
->>>>>>> 3bb370b6
 FunctionalDependencies LogicalPlanRootNode::non_trivial_functional_dependencies() const {
   Fail("LogicalPlanRootNode is not expected to be queried for functional dependencies.");
 }
