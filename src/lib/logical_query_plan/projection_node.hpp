#pragma once

#include <vector>

#include "abstract_lqp_node.hpp"
#include "expression/abstract_expression.hpp"

namespace hyrise {

class ProjectionNode : public EnableMakeForLQPNode<ProjectionNode>, public AbstractLQPNode {
 public:
  explicit ProjectionNode(const std::vector<std::shared_ptr<AbstractExpression>>& expressions);

  std::string description(const DescriptionMode mode = DescriptionMode::Short) const override;
  std::vector<std::shared_ptr<AbstractExpression>> output_expressions() const override;
  bool is_column_nullable(const ColumnID column_id) const override;

  /**
   * Forwards unique column combinations from the left input node if the UCC's expressions remain part of the
   * ProjectionNode's output expressions.
   */
<<<<<<< HEAD
  std::shared_ptr<UniqueColumnCombinations> unique_column_combinations() const override;

  std::shared_ptr<OrderDependencies> order_dependencies() const override;

  std::shared_ptr<InclusionDependencies> inclusion_dependencies() const override;
=======
  UniqueColumnCombinations unique_column_combinations() const override;
>>>>>>> 3bb370b6

  // Returns non-trivial FDs from the left input node that remain valid.
  FunctionalDependencies non_trivial_functional_dependencies() const override;

 protected:
  std::shared_ptr<AbstractLQPNode> _on_shallow_copy(LQPNodeMapping& node_mapping) const override;
  bool _on_shallow_equals(const AbstractLQPNode& rhs, const LQPNodeMapping& node_mapping) const override;
};

}  // namespace hyrise<|MERGE_RESOLUTION|>--- conflicted
+++ resolved
@@ -19,15 +19,11 @@
    * Forwards unique column combinations from the left input node if the UCC's expressions remain part of the
    * ProjectionNode's output expressions.
    */
-<<<<<<< HEAD
-  std::shared_ptr<UniqueColumnCombinations> unique_column_combinations() const override;
+  UniqueColumnCombinations unique_column_combinations() const override;
 
   std::shared_ptr<OrderDependencies> order_dependencies() const override;
 
   std::shared_ptr<InclusionDependencies> inclusion_dependencies() const override;
-=======
-  UniqueColumnCombinations unique_column_combinations() const override;
->>>>>>> 3bb370b6
 
   // Returns non-trivial FDs from the left input node that remain valid.
   FunctionalDependencies non_trivial_functional_dependencies() const override;
