--- conflicted
+++ resolved
@@ -53,27 +53,6 @@
   const std::vector<std::shared_ptr<AbstractExpression>>& join_predicates() const;
 
   /**
-<<<<<<< HEAD
-   * @returns true if the JoinNode has as a semi reduction role in the LQP. If so, it was most likely created by the
-   *          SemiJoinReductionRule.
-   */
-  bool is_reducer() const;
-
-  /**
-   * @returns a shared pointer to the semi join reduction's corresponding JoinNode. If the pointer is not stored in a
-   *          member variable, the LQP is traversed upwards until the corresponding JoinNode has been found, otherwise
-   *          the function fails.
-   * @pre JoinNode is set to JoinMode::Semi, and ::mark_as_reducer_of has been called.
-   */
-  std::shared_ptr<JoinNode> get_or_find_corresponding_join_node() const;
-
-  /**
-   * Sets the `is_reducer` property of this JoinNode to true, and stores a weak pointer to the
-   * @param corresponding_join_node having the same join predicate.
-   * Note: This function is meant to be called by the SemiJoinReductionRule, which adds semi join reductions to LQPs.
-   */
-  void mark_as_reducer_of(std::shared_ptr<JoinNode> corresponding_join_node);
-=======
    * @returns true if this JoinNode was added added by the SemiJoinReductionRule for increased performance.
    */
   bool is_semi_reduction() const;
@@ -93,14 +72,10 @@
    * Note: This function is meant to be called by the SemiJoinReductionRule, which adds semi join reductions to LQPs.
    */
   void mark_as_semi_reduction(const std::shared_ptr<JoinNode>& reduced_join);
->>>>>>> a0fbfb3e
 
   JoinMode join_mode;
 
  protected:
-  bool _is_reducer = false;
-  mutable std::weak_ptr<JoinNode> _corresponding_join_node;
-
   /**
    * The following data members are only relevant for semi joins added by the SemiJoinReductionRule. For details,
    * read the documentation of ::mark_as_semi_reduction and ::get_or_find_reduced_join_node.
