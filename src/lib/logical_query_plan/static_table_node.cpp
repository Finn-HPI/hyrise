#include "static_table_node.hpp"

#include <sstream>

#include "constant_mappings.hpp"
#include "expression/lqp_column_expression.hpp"
#include "lqp_utils.hpp"
#include "utils/print_utils.hpp"

namespace hyrise {

StaticTableNode::StaticTableNode(const std::shared_ptr<Table>& init_table)
    : AbstractLQPNode(LQPNodeType::StaticTable), table(init_table) {}

std::string StaticTableNode::description(const DescriptionMode mode) const {
  std::ostringstream stream;

  stream << "[StaticTable]:"
         << " (";
  for (auto column_id = ColumnID{0}; column_id < table->column_definitions().size(); ++column_id) {
    const auto& column_definition = table->column_definitions()[column_id];
    stream << column_definition;

    if (column_id + 1u < table->column_definitions().size()) {
      stream << ", ";
    }
  }

  if (!table->soft_key_constraints().empty()) {
    stream << ", ";
    print_table_key_constraints(table, stream);
  }
  stream << ")";

  return stream.str();
}

std::vector<std::shared_ptr<AbstractExpression>> StaticTableNode::output_expressions() const {
  // Need to initialize the expressions lazily because they will have a weak_ptr to this node and we can't obtain
  // that in the constructor
  if (!_output_expressions) {
    _output_expressions.emplace(table->column_count());

    for (auto column_id = ColumnID{0}; column_id < table->column_count(); ++column_id) {
      (*_output_expressions)[column_id] = std::make_shared<LQPColumnExpression>(shared_from_this(), column_id);
    }
  }

  return *_output_expressions;
}

<<<<<<< HEAD
std::shared_ptr<UniqueColumnCombinations> StaticTableNode::unique_column_combinations() const {
  // Generate from table key constraints
  auto unique_column_combinations = std::make_shared<UniqueColumnCombinations>();
=======
UniqueColumnCombinations StaticTableNode::unique_column_combinations() const {
  // Generate from table key constraints
  auto unique_column_combinations = UniqueColumnCombinations{};
>>>>>>> 3bb370b6
  const auto table_key_constraints = table->soft_key_constraints();

  for (const auto& table_key_constraint : table_key_constraints) {
    const auto& column_expressions = find_column_expressions(*this, table_key_constraint.columns());
    DebugAssert(column_expressions.size() == table_key_constraint.columns().size(),
                "Unexpected count of column expressions.");
<<<<<<< HEAD
    unique_column_combinations->emplace(column_expressions);
  }

  return unique_column_combinations;
}

std::shared_ptr<OrderDependencies> StaticTableNode::order_dependencies() const {
  return std::make_shared<OrderDependencies>();
}

std::shared_ptr<InclusionDependencies> StaticTableNode::inclusion_dependencies() const {
  return std::make_shared<InclusionDependencies>();
=======
    unique_column_combinations.emplace(column_expressions);
  }

  return unique_column_combinations;
>>>>>>> 3bb370b6
}

bool StaticTableNode::is_column_nullable(const ColumnID column_id) const {
  return table->column_is_nullable(column_id);
}

size_t StaticTableNode::_on_shallow_hash() const {
  size_t hash{0};
  for (const auto& column_definition : table->column_definitions()) {
    boost::hash_combine(hash, column_definition.hash());
  }
  const auto& soft_key_constraints = table->soft_key_constraints();
  for (const auto& table_key_constraint : soft_key_constraints) {
    // To make the hash independent of the expressions' order, we have to use a commutative operator like XOR.
    hash = hash ^ table_key_constraint.hash();
  }

  return boost::hash_value(hash - soft_key_constraints.size());
}

std::shared_ptr<AbstractLQPNode> StaticTableNode::_on_shallow_copy(LQPNodeMapping& node_mapping) const {
  return StaticTableNode::make(table);
}

bool StaticTableNode::_on_shallow_equals(const AbstractLQPNode& rhs, const LQPNodeMapping& node_mapping) const {
  const auto& static_table_node = static_cast<const StaticTableNode&>(rhs);
  return table->column_definitions() == static_table_node.table->column_definitions() &&
         table->soft_key_constraints() == static_table_node.table->soft_key_constraints();
}

}  // namespace hyrise<|MERGE_RESOLUTION|>--- conflicted
+++ resolved
@@ -49,23 +49,16 @@
   return *_output_expressions;
 }
 
-<<<<<<< HEAD
-std::shared_ptr<UniqueColumnCombinations> StaticTableNode::unique_column_combinations() const {
-  // Generate from table key constraints
-  auto unique_column_combinations = std::make_shared<UniqueColumnCombinations>();
-=======
 UniqueColumnCombinations StaticTableNode::unique_column_combinations() const {
   // Generate from table key constraints
   auto unique_column_combinations = UniqueColumnCombinations{};
->>>>>>> 3bb370b6
   const auto table_key_constraints = table->soft_key_constraints();
 
   for (const auto& table_key_constraint : table_key_constraints) {
     const auto& column_expressions = find_column_expressions(*this, table_key_constraint.columns());
     DebugAssert(column_expressions.size() == table_key_constraint.columns().size(),
                 "Unexpected count of column expressions.");
-<<<<<<< HEAD
-    unique_column_combinations->emplace(column_expressions);
+    unique_column_combinations.emplace(column_expressions);
   }
 
   return unique_column_combinations;
@@ -77,12 +70,6 @@
 
 std::shared_ptr<InclusionDependencies> StaticTableNode::inclusion_dependencies() const {
   return std::make_shared<InclusionDependencies>();
-=======
-    unique_column_combinations.emplace(column_expressions);
-  }
-
-  return unique_column_combinations;
->>>>>>> 3bb370b6
 }
 
 bool StaticTableNode::is_column_nullable(const ColumnID column_id) const {
