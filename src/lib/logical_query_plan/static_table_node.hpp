--- conflicted
+++ resolved
@@ -21,20 +21,14 @@
   std::vector<std::shared_ptr<AbstractExpression>> output_expressions() const override;
   bool is_column_nullable(const ColumnID column_id) const override;
 
-<<<<<<< HEAD
-  // Generates UCCs from table's key constraints. We use these UCCs for storing table key constraints with CREATE TABLE
-  // statements.
-  std::shared_ptr<UniqueColumnCombinations> unique_column_combinations() const override;
+  // Generates UCCs from table's soft key constraints. We use these soft key constraints for storing table key
+  // constraints with CREATE TABLE statements.
+  UniqueColumnCombinations unique_column_combinations() const override;
 
   // ODs and INDs (foreign key constraints) cannot be specified for CREATE TABLE statements yet. Thus, we simply return
   // empty sets.
   std::shared_ptr<OrderDependencies> order_dependencies() const override;
   std::shared_ptr<InclusionDependencies> inclusion_dependencies() const override;
-=======
-  // Generates UCCs from table's soft key constraints. We use these soft key constraints for storing table key
-  // constraints with CREATE TABLE statements.
-  UniqueColumnCombinations unique_column_combinations() const override;
->>>>>>> 3bb370b6
 
   const std::shared_ptr<Table> table;
 
