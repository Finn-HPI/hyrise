--- conflicted
+++ resolved
@@ -229,48 +229,6 @@
 
 const std::vector<std::shared_ptr<AbstractExpression>>& JoinNode::join_predicates() const { return node_expressions; }
 
-<<<<<<< HEAD
-void JoinNode::mark_as_reducer_of(std::shared_ptr<JoinNode> corresponding_join_node) {
-  Assert(corresponding_join_node, "Corresponding JoinNode must be provided.");
-  Assert(!_is_reducer, "The semi reducer status should be set once only.");
-  Assert(join_mode == JoinMode::Semi, "Semi join reductions require JoinMode::Semi.");
-  DebugAssert(join_predicates().size() == 1,
-              "Currently, semi join reductions are expected to have a single join predicate.");
-  DebugAssert(
-      std::any_of(corresponding_join_node->join_predicates().begin(), corresponding_join_node->join_predicates().end(),
-                  [&](const auto predicate) { return *predicate == *join_predicates()[0]; }),
-      "Did not find matching join predicate in given corresponding JoinNode.");
-  _is_reducer = true;
-  _corresponding_join_node = std::weak_ptr<JoinNode>(corresponding_join_node);
-}
-
-bool JoinNode::is_reducer() const { return _is_reducer; }
-
-std::shared_ptr<JoinNode> JoinNode::get_or_find_corresponding_join_node() const {
-  if (!_is_reducer) return nullptr;
-
-  if (_corresponding_join_node.expired()) {
-    // Find corresponding join by traversing upwards
-    visit_lqp_upwards(const_cast<JoinNode*>(this)->shared_from_this(), [&](const auto& current_node) {
-      if (current_node.get() == this) return LQPUpwardVisitation::VisitOutputs;
-      if (current_node->type != LQPNodeType::Join) return LQPUpwardVisitation::VisitOutputs;
-      const auto join_node = std::static_pointer_cast<JoinNode>(current_node);
-      // Currently, semi reductions are supported for single predicate joins only.
-      if (join_node->join_predicates().size() != 1) return LQPUpwardVisitation::VisitOutputs;
-      if (*join_predicates()[0] != *join_node->join_predicates()[0]) return LQPUpwardVisitation::VisitOutputs;
-
-      _corresponding_join_node = std::weak_ptr<JoinNode>(join_node);
-      return LQPUpwardVisitation::DoNotVisitOutputs;
-    });
-
-    Assert(!_corresponding_join_node.expired(), "Could not find corresponding join node.");
-  }
-
-  return _corresponding_join_node.lock();
-}
-
-size_t JoinNode::_on_shallow_hash() const { return boost::hash_value(join_mode); }
-=======
 void JoinNode::mark_as_semi_reduction(const std::shared_ptr<JoinNode>& reduced_join_node) {
   Assert(!_is_semi_reduction, "The semi reduction status should be set once only.");
   Assert(reduced_join_node, "Reduced JoinNode must be provided.");
@@ -321,7 +279,6 @@
   boost::hash_combine(hash, _is_semi_reduction);
   return hash;
 }
->>>>>>> a0fbfb3e
 
 std::shared_ptr<AbstractLQPNode> JoinNode::_on_shallow_copy(LQPNodeMapping& node_mapping) const {
   if (join_predicates().empty()) {
@@ -330,25 +287,15 @@
   }
   const auto copied_join_node =
       JoinNode::make(join_mode, expressions_copy_and_adapt_to_different_lqp(join_predicates(), node_mapping));
-<<<<<<< HEAD
-  copied_join_node->_is_reducer = _is_reducer;
-=======
   copied_join_node->_is_semi_reduction = _is_semi_reduction;
->>>>>>> a0fbfb3e
   return copied_join_node;
 }
 
 bool JoinNode::_on_shallow_equals(const AbstractLQPNode& rhs, const LQPNodeMapping& node_mapping) const {
   const auto& join_node = static_cast<const JoinNode&>(rhs);
-<<<<<<< HEAD
-  // We do not consider the _is_reducer attribute in this comparison, because we want the LQPTranslator to translate
-  // identical semi joins into a single operator, regardless of the `is_reducer` property.
-  if (join_mode != join_node.join_mode) return false;
-=======
   if (join_mode != join_node.join_mode || _is_semi_reduction != join_node._is_semi_reduction) {
     return false;
   }
->>>>>>> a0fbfb3e
   return expressions_equal_to_expressions_in_different_lqp(join_predicates(), join_node.join_predicates(),
                                                            node_mapping);
 }
