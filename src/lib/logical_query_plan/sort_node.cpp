--- conflicted
+++ resolved
@@ -24,17 +24,14 @@
 
   stream << "[Sort] ";
 
-  for (auto expression_idx = ColumnID{0}; expression_idx < node_expressions.size(); ++expression_idx) {
+  const auto node_expression_count = node_expressions.size();
+  for (auto expression_idx = ColumnID{0}; expression_idx < node_expression_count; ++expression_idx) {
     stream << node_expressions[expression_idx]->description(expression_mode) << " ";
     stream << "(" << sort_modes[expression_idx] << ")";
 
-<<<<<<< HEAD
-    if (expression_idx + 1 < node_expressions.size()) {
+    if (expression_idx + 1 < node_expression_count) {
       stream << ", ";
     }
-=======
-    if (expression_idx + 1u < node_expressions.size()) stream << ", ";
->>>>>>> a0fbfb3e
   }
   return stream.str();
 }
