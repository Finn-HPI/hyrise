--- conflicted
+++ resolved
@@ -92,15 +92,11 @@
 
 Cardinality CardinalityEstimator::estimate_cardinality(const std::shared_ptr<const AbstractLQPNode>& lqp,
                                                        const bool cacheable) const {
-<<<<<<< HEAD
   auto timer = Timer{};
   auto statistics_cache = StatisticsByLQP{};
   const auto estimated_statistics = estimate_statistics(lqp, cacheable, statistics_cache);
   cardinality_time += timer.lap();
-=======
-  auto statistics_cache = StatisticsByLQP{};
-  const auto estimated_statistics = estimate_statistics(lqp, cacheable, statistics_cache);
->>>>>>> 3d33d81f
+
   return estimated_statistics->row_count;
 }
 
@@ -162,11 +158,6 @@
 
   const auto cache_time = overall_timer.lap();
 
-  const auto cached_statistics = statistics_cache.find(lqp);
-  if (cached_statistics != statistics_cache.end()) {
-    return cached_statistics->second;
-  }
-
   /**
    * 2. Cache lookup failed - perform an actual cardinality estimation.
    */
@@ -175,10 +166,8 @@
       lqp->left_input() ? estimate_statistics(lqp->left_input(), cacheable, statistics_cache) : nullptr;
   const auto right_input_table_statistics =
       lqp->right_input() ? estimate_statistics(lqp->right_input(), cacheable, statistics_cache) : nullptr;
-<<<<<<< HEAD
+
   overall_timer.lap();
-=======
->>>>>>> 3d33d81f
 
   auto timer = Timer{};
   switch (lqp->type) {
@@ -210,15 +199,9 @@
     } break;
 
     case LQPNodeType::Predicate: {
-<<<<<<< HEAD
       const auto& predicate_node = static_cast<const PredicateNode&>(*lqp);
       output_table_statistics =
           estimate_predicate_node(predicate_node, left_input_table_statistics, cacheable, statistics_cache);
-=======
-      const auto predicate_node = std::dynamic_pointer_cast<const PredicateNode>(lqp);
-      output_table_statistics =
-          estimate_predicate_node(*predicate_node, left_input_table_statistics, cacheable, statistics_cache);
->>>>>>> 3d33d81f
     } break;
 
     case LQPNodeType::Projection: {
@@ -309,11 +292,7 @@
     case LQPNodeType::DropTable:
     case LQPNodeType::ChangeMetaTable:
     case LQPNodeType::DummyTable: {
-<<<<<<< HEAD
       auto empty_column_statistics = std::vector<std::shared_ptr<const BaseAttributeStatistics>>{};
-=======
-      auto empty_column_statistics = std::vector<std::shared_ptr<const BaseAttributeStatistics>>();
->>>>>>> 3d33d81f
       output_table_statistics = std::make_shared<TableStatistics>(std::move(empty_column_statistics), Cardinality{0});
     } break;
 
@@ -337,18 +316,12 @@
     cardinality_estimation_cache.statistics_by_lqp->emplace(lqp, output_table_statistics);
   }
 
-<<<<<<< HEAD
-  // We can always cache statistics during the estimation of a single LQP, which is useful for diamonds in the plan.
+  // We can always cache statistics during a single invocation, which is useful for diamonds in the plan.
   statistics_cache.emplace(lqp, output_table_statistics);
 
   caching_time += timer.lap();
   cardinality_time2 += overall_timer.lap() + cache_time;
 
-=======
-  // We can always cache statistics during a single invocation, which is useful for diamonds in the plan.
-  statistics_cache.emplace(lqp, output_table_statistics);
-
->>>>>>> 3d33d81f
   return output_table_statistics;
 }
 
@@ -1053,11 +1026,7 @@
           return;
         }
 
-<<<<<<< HEAD
-        // TODO(anybody) Simplify this block if AbstractStatisticsObject ever supports `total_count()`.
-=======
         // TODO(anyone): Simplify this block if AbstractStatisticsObject ever supports `total_count()`.
->>>>>>> 3d33d81f
         const auto sliced_histogram =
             std::dynamic_pointer_cast<const AbstractHistogram<ColumnDataType>>(sliced_statistics_object);
         DebugAssert(sliced_histogram, "Expected slicing of a Histogram to return either nullptr or a Histogram");
