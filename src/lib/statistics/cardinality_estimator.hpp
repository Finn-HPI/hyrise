--- conflicted
+++ resolved
@@ -108,15 +108,9 @@
   static std::shared_ptr<GenericHistogram<T>> estimate_column_vs_column_equi_scan_with_histograms(
       const AbstractHistogram<T>& left_histogram, const AbstractHistogram<T>& right_histogram) {
     /**
-<<<<<<< HEAD
-     * Column-to-column scan estimation is notoriously hard, selectivities from 0 to 1 are possible for the same histogram
-     * pairs. Thus, we do the most conservative estimation and compute the upper bound of value- and distinct counts for
-     * each bin pair.
-=======
      * Column-to-column scan estimation is notoriously hard; selectivities from 0 to 1 are possible for the same
      * histogram pairs. Thus, we do the most conservative estimation and compute the upper bound of value- and distinct
      * counts for each bin pair.
->>>>>>> 3d33d81f
      */
     auto left_idx = BinID{0};
     auto right_idx = BinID{0};
@@ -191,10 +185,8 @@
      * unified_right_histogram == {[5, 10], [11, 20]}
      * The estimation is performed on overlapping bins only, e.g., only the two bins [5, 10] will produce matches.
      */
-<<<<<<< HEAD
     auto timer = Timer{};
-=======
->>>>>>> 3d33d81f
+
     auto unified_left_histogram = left_histogram.split_at_bin_bounds(right_histogram.bin_bounds());
     auto unified_right_histogram = right_histogram.split_at_bin_bounds(left_histogram.bin_bounds());
 
