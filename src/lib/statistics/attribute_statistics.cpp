#include "attribute_statistics.hpp"

#include <cmath>
#include <cstddef>
#include <limits>
#include <memory>
#include <optional>

#include "all_type_variant.hpp"
#include "resolve_type.hpp"
#include "statistics/base_attribute_statistics.hpp"
#include "statistics/statistics_objects/abstract_histogram.hpp"
#include "statistics/statistics_objects/distinct_value_count.hpp"
#include "statistics/statistics_objects/min_max_filter.hpp"
#include "statistics/statistics_objects/null_value_ratio_statistics.hpp"
#include "statistics/statistics_objects/range_filter.hpp"
#include "types.hpp"
#include "utils/assert.hpp"

namespace hyrise {

template <typename T>
AttributeStatistics<T>::AttributeStatistics() : BaseAttributeStatistics(data_type_from_type<T>()) {}

template <typename T>
void AttributeStatistics<T>::set_statistics_object(
    const std::shared_ptr<const AbstractStatisticsObject>& statistics_object) {
  // We allow call patterns like `c.set_statistics_object(o.scaled(0.1f))` where `o.scaled()` might return nullptr
  // because, e.g., scaling is not possible for `o`.
  if (!statistics_object) {
    return;
  }

  if (const auto histogram_object = std::dynamic_pointer_cast<const AbstractHistogram<T>>(statistics_object)) {
    histogram = histogram_object;
  } else if (const auto min_max_object = std::dynamic_pointer_cast<const MinMaxFilter<T>>(statistics_object)) {
    min_max_filter = min_max_object;
  } else if (const auto null_value_ratio_object =
                 std::dynamic_pointer_cast<const NullValueRatioStatistics>(statistics_object)) {
    null_value_ratio = null_value_ratio_object;
  } else if (const auto distinct_value_count_object =
                 std::dynamic_pointer_cast<const DistinctValueCount>(statistics_object)) {
    distinct_value_count = distinct_value_count_object;
  } else {
    if constexpr (std::is_arithmetic_v<T>) {
      if (const auto range_object = std::dynamic_pointer_cast<const RangeFilter<T>>(statistics_object)) {
        range_filter = range_object;
        return;
      }
    }

    Fail("Statistics object type not yet supported.");
  }
}

template <typename T>
std::shared_ptr<const BaseAttributeStatistics> AttributeStatistics<T>::scaled(const Selectivity selectivity) const {
<<<<<<< HEAD
  if (std::fabs(selectivity - 1.f) <= std::numeric_limits<Selectivity>::epsilon()) {
=======
  // We do not create adapted versions of the underlying statistics objects if the selectivity is 1.0 (+/- uncertainty).
  if (std::fabs(1.0f - selectivity) <= std::numeric_limits<Selectivity>::epsilon()) {
>>>>>>> 3d33d81f
    return this->shared_from_this();
  }

  const auto statistics = std::make_shared<AttributeStatistics<T>>();

  if (histogram) {
    statistics->set_statistics_object(histogram->scaled(selectivity));
  }

  if (null_value_ratio) {
    statistics->set_statistics_object(null_value_ratio->scaled(selectivity));
  }

  if (min_max_filter) {
    statistics->set_statistics_object(min_max_filter->scaled(selectivity));
  }

  if constexpr (std::is_arithmetic_v<T>) {
    if (range_filter) {
      statistics->set_statistics_object(range_filter->scaled(selectivity));
    }
  }

  if (distinct_value_count) {
    statistics->set_statistics_object(distinct_value_count->scaled(selectivity));
  }

  return statistics;
}

template <typename T>
std::shared_ptr<const BaseAttributeStatistics> AttributeStatistics<T>::sliced(
    const PredicateCondition predicate_condition, const AllTypeVariant& variant_value,
    const std::optional<AllTypeVariant>& variant_value2) const {
  const auto statistics = std::make_shared<AttributeStatistics<T>>();

  if (histogram) {
    statistics->set_statistics_object(histogram->sliced(predicate_condition, variant_value, variant_value2));
  }

  if (null_value_ratio) {
    statistics->set_statistics_object(null_value_ratio->sliced(predicate_condition, variant_value, variant_value2));
  }

  if (min_max_filter) {
    statistics->set_statistics_object(min_max_filter->sliced(predicate_condition, variant_value, variant_value2));
  }

  if constexpr (std::is_arithmetic_v<T>) {
    if (range_filter) {
      statistics->set_statistics_object(range_filter->sliced(predicate_condition, variant_value, variant_value2));
    }
  }

<<<<<<< HEAD
  // We do not slice the distinct value count, since we do not know how it changes.
=======
  // We do not slice the distinct value count because we do not know how it changes.
>>>>>>> 3d33d81f
  return statistics;
}

template <typename T>
std::shared_ptr<const BaseAttributeStatistics> AttributeStatistics<T>::pruned(
    const size_t num_values_pruned, const PredicateCondition predicate_condition, const AllTypeVariant& variant_value,
    const std::optional<AllTypeVariant>& variant_value2) const {
  const auto statistics = std::make_shared<AttributeStatistics<T>>();

  if (histogram) {
    statistics->set_statistics_object(
        histogram->pruned(num_values_pruned, predicate_condition, variant_value, variant_value2));
  }

  if (null_value_ratio) {
    // As the null value ratio statistics have no absolute row counts, we cannot prune here. Create an unmodified copy.
    statistics->set_statistics_object(std::make_shared<NullValueRatioStatistics>(null_value_ratio->ratio));
  }

  // As pruning is on a table-level granularity, it does not make too much sense to implement pruning on chunk-level
  // statistics such as the filters below.

  if (min_max_filter) {
    Fail("Pruning is not implemented for min/max filters.");
  }

  if constexpr (std::is_arithmetic_v<T>) {
    if (range_filter) {
      Fail("Pruning is not implemented for range filters.");
    }
  }

  if (distinct_value_count) {
    Fail("Pruning is not implemented for distinct value count.");
  }

  return statistics;
}

EXPLICITLY_INSTANTIATE_DATA_TYPES(AttributeStatistics);

}  // namespace hyrise<|MERGE_RESOLUTION|>--- conflicted
+++ resolved
@@ -55,12 +55,8 @@
 
 template <typename T>
 std::shared_ptr<const BaseAttributeStatistics> AttributeStatistics<T>::scaled(const Selectivity selectivity) const {
-<<<<<<< HEAD
-  if (std::fabs(selectivity - 1.f) <= std::numeric_limits<Selectivity>::epsilon()) {
-=======
   // We do not create adapted versions of the underlying statistics objects if the selectivity is 1.0 (+/- uncertainty).
   if (std::fabs(1.0f - selectivity) <= std::numeric_limits<Selectivity>::epsilon()) {
->>>>>>> 3d33d81f
     return this->shared_from_this();
   }
 
@@ -115,11 +111,7 @@
     }
   }
 
-<<<<<<< HEAD
-  // We do not slice the distinct value count, since we do not know how it changes.
-=======
   // We do not slice the distinct value count because we do not know how it changes.
->>>>>>> 3d33d81f
   return statistics;
 }
 
