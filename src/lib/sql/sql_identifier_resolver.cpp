--- conflicted
+++ resolved
@@ -47,12 +47,8 @@
   }
 
   if (matching_expressions.size() != 1) {
-<<<<<<< HEAD
-    return nullptr;  // Identifier is ambiguous/not existing
-=======
     // Identifier is ambiguous/not existing.
     return nullptr;
->>>>>>> ac27bd52
   }
 
   return matching_expressions[0];
