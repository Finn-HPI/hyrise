--- conflicted
+++ resolved
@@ -458,19 +458,8 @@
   }
 
   const auto append_lock = acquire_append_mutex();
-<<<<<<< HEAD
-  for (const auto& existing_constraint : _foreign_key_constraints) {
-    // Do not allow intersecting foreign key constraints. Though a table may have unlimited inclusion dependencies for
-    // the same columns (and especially the existence of [a] in [x] and [b] in [y] does not mean [a, b] in [x, y]
-    // holds), it is reasonable to assume disjoint (soft) foreign keys for now.
-    Assert(existing_constraint != foreign_key_constraint,
-           "ForeignKeyConstraint for required columns has already been set.");
-  }
-  _foreign_key_constraints.insert(foreign_key_constraint);
-=======
   const auto [_, inserted] = _foreign_key_constraints.insert(foreign_key_constraint);
   Assert(inserted, "ForeignKeyConstraint for required columns has already been set.");
->>>>>>> 84faa0bf
   const auto referenced_table_append_lock = referenced_table->acquire_append_mutex();
   referenced_table->_referenced_foreign_key_constraints.insert(foreign_key_constraint);
 }
