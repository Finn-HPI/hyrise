--- conflicted
+++ resolved
@@ -217,19 +217,12 @@
 std::vector<std::shared_ptr<const AbstractSegment>> Chunk::_get_segments_for_ids(
     const std::vector<ColumnID>& column_ids) const {
   DebugAssert(([&]() {
-<<<<<<< HEAD
-                for (auto column_id : column_ids)
-                  if (column_id >= static_cast<ColumnID>(column_count())) {
-                    return false;
-                  }
-=======
                 const auto number_of_columns = static_cast<ColumnID>(column_count());
                 for (const auto& column_id : column_ids) {
                   if (column_id >= number_of_columns) {
                     return false;
                   }
                 }
->>>>>>> ac27bd52
                 return true;
               }()),
               "column ids not within range [0, column_count()).");
