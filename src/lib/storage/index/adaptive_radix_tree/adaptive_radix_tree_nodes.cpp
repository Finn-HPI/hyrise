--- conflicted
+++ resolved
@@ -93,13 +93,9 @@
       key, depth, [&key, this](size_t i, size_t new_depth) { return _children[i]->upper_bound(key, new_depth); });
 }
 
-<<<<<<< HEAD
-AbstractChunkIndex::Iterator ARTNode4::begin() const { return _children[0]->begin(); }
-=======
-AbstractIndex::Iterator ARTNode4::begin() const {
+AbstractChunkIndex::Iterator ARTNode4::begin() const {
   return _children[0]->begin();
 }
->>>>>>> ac27bd52
 
 AbstractChunkIndex::Iterator ARTNode4::end() const {
   for (uint8_t i = 4; i > 0; --i) {
@@ -190,13 +186,9 @@
                    size_t new_depth) { return _children[partial_key_pos]->upper_bound(key, new_depth); });
 }
 
-<<<<<<< HEAD
-AbstractChunkIndex::Iterator ARTNode16::begin() const { return _children[0]->begin(); }
-=======
-AbstractIndex::Iterator ARTNode16::begin() const {
+AbstractChunkIndex::Iterator ARTNode16::begin() const {
   return _children[0]->begin();
 }
->>>>>>> ac27bd52
 
 /**
  * _end searches the child with the largest partial key == the last child in the _children array.
@@ -411,18 +403,12 @@
   return _end;
 }
 
-<<<<<<< HEAD
-AbstractChunkIndex::Iterator Leaf::begin() const { return _begin; }
-
-AbstractChunkIndex::Iterator Leaf::end() const { return _end; }
-=======
-AbstractIndex::Iterator Leaf::begin() const {
+AbstractChunkIndex::Iterator Leaf::begin() const {
   return _begin;
 }
 
-AbstractIndex::Iterator Leaf::end() const {
+AbstractChunkIndex::Iterator Leaf::end() const {
   return _end;
 }
->>>>>>> ac27bd52
 
 }  // namespace opossum