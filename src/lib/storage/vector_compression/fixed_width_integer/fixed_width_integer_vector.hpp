#pragma once

#include <memory>

#include <boost/hana/contains.hpp>
#include <boost/hana/tuple.hpp>
#include <boost/hana/type.hpp>

#include "fixed_width_integer_decompressor.hpp"
#include "storage/vector_compression/base_compressed_vector.hpp"
#include "types.hpp"

namespace opossum {

namespace hana = boost::hana;

/**
 * @brief Stores values as either uint32_t, uint16_t, or uint8_t
 *
 * This is simplest vector compression scheme. It matches the old FittedAttributeVector
 */
template <typename UnsignedIntType>
class FixedWidthIntegerVector : public CompressedVector<FixedWidthIntegerVector<UnsignedIntType>> {
  static_assert(hana::contains(hana::tuple_t<uint8_t, uint16_t, uint32_t>, hana::type_c<UnsignedIntType>),
                "UnsignedIntType must be any of the three listed unsigned integer types.");

 public:
  explicit FixedWidthIntegerVector(pmr_vector<UnsignedIntType> data) : _data{std::move(data)} {}

  const pmr_vector<UnsignedIntType>& data() const {
    return _data;
  }

 public:
  size_t on_size() const {
    return _data.size();
  }
<<<<<<< HEAD
=======

>>>>>>> ac27bd52
  size_t on_data_size() const {
    return sizeof(UnsignedIntType) * _data.size();
  }

  auto on_create_base_decompressor() const {
    return std::make_unique<FixedWidthIntegerDecompressor<UnsignedIntType>>(_data);
  }

  auto on_create_decompressor() const {
    return FixedWidthIntegerDecompressor<UnsignedIntType>(_data);
  }

  auto on_begin() const {
    return _data.cbegin();
  }

  auto on_end() const {
    return _data.cend();
  }

  std::unique_ptr<const BaseCompressedVector> on_copy_using_allocator(const PolymorphicAllocator<size_t>& alloc) const {
    auto data_copy = pmr_vector<UnsignedIntType>{_data, alloc};
    return std::make_unique<FixedWidthIntegerVector<UnsignedIntType>>(std::move(data_copy));
  }

 private:
  const pmr_vector<UnsignedIntType> _data;
};

}  // namespace opossum<|MERGE_RESOLUTION|>--- conflicted
+++ resolved
@@ -35,10 +35,7 @@
   size_t on_size() const {
     return _data.size();
   }
-<<<<<<< HEAD
-=======
 
->>>>>>> ac27bd52
   size_t on_data_size() const {
     return sizeof(UnsignedIntType) * _data.size();
   }
