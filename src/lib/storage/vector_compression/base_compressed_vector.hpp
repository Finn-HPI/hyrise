#pragma once

#include <memory>

#include <boost/iterator/iterator_facade.hpp>

#include "base_vector_decompressor.hpp"
#include "compressed_vector_type.hpp"

#include "types.hpp"

namespace opossum {

/**
 * @brief Base class of all compressed vectors
 *
 * A compressed vector stores uint32_t
 *
 * Every compression scheme consists of four parts:
 * - the encoder, which encapsulates the encoding algorithm (base class: BaseVectorCompressor)
 * - the vector, which is returned by the encoder and contains the encoded data (base class: BaseCompressedVector)
 * - the iterator, for sequentially decoding the vector (base class: BaseCompressedVectorIterator)
 * - the decompressor, which implements point access into the vector (base class: BaseVectorDecompressor)
 *
 * The iterators and decompressors are created via virtual and non-virtual methods of the vector interface.
 *
 * Sub-classes must be added in compressed_vector_type.hpp
 */
class BaseCompressedVector : private Noncopyable {
 public:
  virtual ~BaseCompressedVector() = default;

  /**
   * @brief Returns the number of elements in the vector
   */
  virtual size_t size() const = 0;

  /**
   * @brief Returns the physical size of the vector
   */
  virtual size_t data_size() const = 0;

  virtual CompressedVectorType type() const = 0;

  virtual std::unique_ptr<BaseVectorDecompressor> create_base_decompressor() const = 0;

  virtual std::unique_ptr<const BaseCompressedVector> copy_using_allocator(
      const PolymorphicAllocator<size_t>& alloc) const = 0;
};

/**
 * You may use this iterator facade to implement iterators returned
 * by CompressedVector::cbegin() and CompressedVector::cend()
 */
template <typename Derived>
using BaseCompressedVectorIterator =
    boost::iterator_facade<Derived, uint32_t, boost::random_access_traversal_tag, uint32_t>;

/**
 * @brief Implements the non-virtual interface of all vectors
 *
 * Sub-classes must implement all method starting with `on_`.
 */
template <typename Derived>
class CompressedVector : public BaseCompressedVector {
 public:
  /**
   * @defgroup Non-virtual interface
   * @{
   */

  /**
   * @brief Returns a vector specific decompressor
   * @return a unique_ptr of subclass of BaseVectorDecompressor
   */
  auto create_decompressor() const {
    return _self().on_create_decompressor();
  }

  /**
   * @brief Returns an iterator to the beginning
   * @return a constant input iterator returning uint32_t
   */
  auto begin() const {
    return _self().on_begin();
  }
<<<<<<< HEAD
=======

>>>>>>> ac27bd52
  auto cbegin() const {
    return begin();
  }

  /**
   * @brief Returns an iterator to the end
   * @return a constant input iterator returning uint32_t
   */
  auto end() const {
    return _self().on_end();
  }
<<<<<<< HEAD
=======

>>>>>>> ac27bd52
  auto cend() const {
    return end();
  }
  /**@}*/

 public:
  /**
   * @defgroup Virtual interface implementation
   * @{
   */

  size_t size() const final {
    return _self().on_size();
  }
<<<<<<< HEAD
=======

>>>>>>> ac27bd52
  size_t data_size() const final {
    return _self().on_data_size();
  }

  CompressedVectorType type() const final {
    return get_compressed_vector_type<Derived>();
  }

  std::unique_ptr<BaseVectorDecompressor> create_base_decompressor() const final {
    return _self().on_create_base_decompressor();
  }

  std::unique_ptr<const BaseCompressedVector> copy_using_allocator(
      const PolymorphicAllocator<size_t>& alloc) const final {
    return _self().on_copy_using_allocator(alloc);
  }

  /**@}*/

 private:
  const Derived& _self() const {
    return static_cast<const Derived&>(*this);
  }
};

}  // namespace opossum<|MERGE_RESOLUTION|>--- conflicted
+++ resolved
@@ -84,10 +84,7 @@
   auto begin() const {
     return _self().on_begin();
   }
-<<<<<<< HEAD
-=======
 
->>>>>>> ac27bd52
   auto cbegin() const {
     return begin();
   }
@@ -99,10 +96,7 @@
   auto end() const {
     return _self().on_end();
   }
-<<<<<<< HEAD
-=======
 
->>>>>>> ac27bd52
   auto cend() const {
     return end();
   }
@@ -117,10 +111,7 @@
   size_t size() const final {
     return _self().on_size();
   }
-<<<<<<< HEAD
-=======
 
->>>>>>> ac27bd52
   size_t data_size() const final {
     return _self().on_data_size();
   }
