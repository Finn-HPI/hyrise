#pragma once

#include <type_traits>

#include "storage/base_segment.hpp"
#include "storage/frame_of_reference_segment.hpp"
#include "storage/segment_iterables.hpp"
#include "storage/vector_compression/resolve_compressed_vector_type.hpp"

namespace opossum {

template <typename T>
class FrameOfReferenceSegmentIterable : public PointAccessibleSegmentIterable<FrameOfReferenceSegmentIterable<T>> {
 public:
  using ValueType = T;

  explicit FrameOfReferenceSegmentIterable(const FrameOfReferenceSegment<T>& segment) : _segment{segment} {}

  template <typename Functor>
  void _on_with_iterators(const Functor& functor) const {
    _segment.access_counter[SegmentAccessCounter::AccessType::Sequential] += _segment.size();
    resolve_compressed_vector_type(_segment.offset_values(), [&](const auto& offset_values) {
      using OffsetValueDecompressorT = std::decay_t<decltype(offset_values.create_decompressor())>;

      auto begin = Iterator<OffsetValueDecompressorT>{&_segment.block_minima(), &_segment.null_values(), offset_values.create_decompressor(), ChunkOffset{0}};

      auto end =
          Iterator<OffsetValueDecompressorT>{&_segment.block_minima(), &_segment.null_values(), offset_values.create_decompressor(), static_cast<ChunkOffset>(_segment.size())};

      functor(begin, end);
    });
  }

  template <typename Functor>
  void _on_with_iterators(const std::shared_ptr<const PosList>& position_filter, const Functor& functor) const {
<<<<<<< HEAD
    _segment.access_counter[SegmentAccessCounter::access_type(*position_filter)] += position_filter->size();
    resolve_compressed_vector_type(_segment.offset_values(), [&](const auto& vector) {
      auto decompressor = vector.create_decompressor();
      using OffsetValueDecompressorT = std::decay_t<decltype(decompressor)>;
=======
    resolve_compressed_vector_type(_segment.offset_values(), [&](const auto& offset_values) {
      using OffsetValueDecompressorT = std::decay_t<decltype(offset_values.create_decompressor())>;
>>>>>>> e317078e

      auto begin = PointAccessIterator<OffsetValueDecompressorT>{&_segment.block_minima(), &_segment.null_values(),
                                                                 offset_values.create_decompressor(), position_filter->cbegin(),
                                                                 position_filter->cbegin()};

      auto end = PointAccessIterator<OffsetValueDecompressorT>{position_filter->cbegin(), position_filter->cend()};

      functor(begin, end);
    });
  }

  size_t _on_size() const { return _segment.size(); }

 private:
  const FrameOfReferenceSegment<T>& _segment;

 private:
  template <typename OffsetValueDecompressorT>
  class Iterator : public BaseSegmentIterator<Iterator<OffsetValueDecompressorT>, SegmentPosition<T>> {
   public:
    using ValueType = T;
    using IterableType = FrameOfReferenceSegmentIterable<T>;

   public:
    explicit Iterator(const pmr_vector<T>* block_minima, const pmr_vector<bool>* null_values,
                      OffsetValueDecompressorT attribute_decompressor, ChunkOffset chunk_offset)
        : _block_minima{block_minima},
          _null_values{null_values},
          _offset_value_decompressor{std::move(attribute_decompressor)},
          _chunk_offset{chunk_offset} {}

   private:
    friend class boost::iterator_core_access;  // grants the boost::iterator_facade access to the private interface

    void increment() {
      ++_chunk_offset;
    }

    void decrement() {
      --_chunk_offset;
    }

    void advance(std::ptrdiff_t n) {
      _chunk_offset += n;
    }

    bool equal(const Iterator& other) const { return _chunk_offset == other._chunk_offset; }

    std::ptrdiff_t distance_to(const Iterator& other) const { return static_cast<std::ptrdiff_t>(other._chunk_offset) - _chunk_offset; }

    SegmentPosition<T> dereference() const {
      static constexpr auto block_size = FrameOfReferenceSegment<T>::block_size;

      const auto is_null = (*_null_values)[_chunk_offset];
      const auto block_minimum = (*_block_minima)[_chunk_offset / block_size];
      const auto offset_value = _offset_value_decompressor.get(_chunk_offset);
      const auto value = static_cast<T>(offset_value) + block_minimum;

      return SegmentPosition<T>{value, is_null, _chunk_offset};
    }

   private:
    const pmr_vector<T>* _block_minima;
    const pmr_vector<bool>* _null_values;
    mutable OffsetValueDecompressorT _offset_value_decompressor;
    ChunkOffset _chunk_offset;
  };

  template <typename OffsetValueDecompressorT>
  class PointAccessIterator
      : public BasePointAccessSegmentIterator<PointAccessIterator<OffsetValueDecompressorT>, SegmentPosition<T>> {
   public:
    using ValueType = T;
    using IterableType = FrameOfReferenceSegmentIterable<T>;

    // Begin Iterator
    PointAccessIterator(const pmr_vector<T>* block_minima, const pmr_vector<bool>* null_values,
                        std::optional<OffsetValueDecompressorT> attribute_decompressor,
                        PosList::const_iterator position_filter_begin, PosList::const_iterator position_filter_it)
        : BasePointAccessSegmentIterator<PointAccessIterator<OffsetValueDecompressorT>,
                                         SegmentPosition<T>>{std::move(position_filter_begin),
                                                             std::move(position_filter_it)},
          _block_minima{block_minima},
          _null_values{null_values},
          _offset_value_decompressor{std::move(attribute_decompressor)} {}

    // End Iterator
    explicit PointAccessIterator(const PosList::const_iterator position_filter_begin,
                                 PosList::const_iterator position_filter_it)
        : PointAccessIterator{nullptr, nullptr, std::nullopt, std::move(position_filter_begin),
                              std::move(position_filter_it)} {}

   private:
    friend class boost::iterator_core_access;  // grants the boost::iterator_facade access to the private interface

    SegmentPosition<T> dereference() const {
      static constexpr auto block_size = FrameOfReferenceSegment<T>::block_size;

      const auto& chunk_offsets = this->chunk_offsets();
      const auto current_offset = chunk_offsets.offset_in_referenced_chunk;

      const auto is_null = (*_null_values)[current_offset];
      const auto block_minimum = (*_block_minima)[current_offset / block_size];
      const auto offset_value = _offset_value_decompressor->get(current_offset);
      const auto value = static_cast<T>(offset_value) + block_minimum;

      return SegmentPosition<T>{value, is_null, chunk_offsets.offset_in_poslist};
    }

   private:
    const pmr_vector<T>* _block_minima;
    const pmr_vector<bool>* _null_values;
    mutable std::optional<OffsetValueDecompressorT> _offset_value_decompressor;
  };
};

}  // namespace opossum<|MERGE_RESOLUTION|>--- conflicted
+++ resolved
@@ -33,15 +33,8 @@
 
   template <typename Functor>
   void _on_with_iterators(const std::shared_ptr<const PosList>& position_filter, const Functor& functor) const {
-<<<<<<< HEAD
-    _segment.access_counter[SegmentAccessCounter::access_type(*position_filter)] += position_filter->size();
-    resolve_compressed_vector_type(_segment.offset_values(), [&](const auto& vector) {
-      auto decompressor = vector.create_decompressor();
-      using OffsetValueDecompressorT = std::decay_t<decltype(decompressor)>;
-=======
     resolve_compressed_vector_type(_segment.offset_values(), [&](const auto& offset_values) {
       using OffsetValueDecompressorT = std::decay_t<decltype(offset_values.create_decompressor())>;
->>>>>>> e317078e
 
       auto begin = PointAccessIterator<OffsetValueDecompressorT>{&_segment.block_minima(), &_segment.null_values(),
                                                                  offset_values.create_decompressor(), position_filter->cbegin(),
