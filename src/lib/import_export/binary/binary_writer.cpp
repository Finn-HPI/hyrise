--- conflicted
+++ resolved
@@ -51,15 +51,9 @@
   if (total_length == 0) {
     return;
   }
-
-  // Write all string contents into to buffer.
-<<<<<<< HEAD
-  std::vector<char> buffer(total_length);
-  size_t start = 0;
-=======
+  // TODO
   auto buffer = pmr_vector<char>(total_length);
   auto start = size_t{0};
->>>>>>> 8114ddda
   for (const auto& str : values) {
     std::memcpy(buffer.data() + start, str.data(), str.size());
     start += str.size();
@@ -125,17 +119,17 @@
   export_value(ofstream, static_cast<ChunkID::base_type>(table.chunk_count()));
   export_value(ofstream, static_cast<ColumnID::base_type>(table.column_count()));
 
-<<<<<<< HEAD
-  pmr_vector<pmr_string> column_types(static_cast<typename pmr_vector<pmr_string>::size_type>(table.column_count()));
-  pmr_vector<pmr_string> column_names(static_cast<typename pmr_vector<pmr_string>::size_type>(table.column_count()));
-  pmr_vector<bool> columns_are_nullable(static_cast<typename pmr_vector<pmr_string>::size_type>(table.column_count()));
-
-  // Transform column types and copy column names in order to write them to the file.
-  for (auto column_id = ColumnID{0}; column_id < table.column_count(); ++column_id) {
-    column_types[column_id] = pmr_string(data_type_to_string.left.at(table.column_data_type(column_id)).begin(),
-                                         data_type_to_string.left.at(table.column_data_type(column_id)).end());
-    column_names[column_id] = pmr_string(table.column_name(column_id).begin(), table.column_name(column_id).end());
-=======
+  // pmr_vector<pmr_string> column_types(static_cast<typename pmr_vector<pmr_string>::size_type>(table.column_count()));
+  // pmr_vector<pmr_string> column_names(static_cast<typename pmr_vector<pmr_string>::size_type>(table.column_count()));
+  // pmr_vector<bool> columns_are_nullable(static_cast<typename pmr_vector<pmr_string>::size_type>(table.column_count()));
+
+  // // Transform column types and copy column names in order to write them to the file.
+  // for (auto column_id = ColumnID{0}; column_id < table.column_count(); ++column_id) {
+  //   column_types[column_id] = pmr_string(data_type_to_string.left.at(table.column_data_type(column_id)).begin(),
+  //                                        data_type_to_string.left.at(table.column_data_type(column_id)).end());
+  //   column_names[column_id] = pmr_string(table.column_name(column_id).begin(), table.column_name(column_id).end());
+
+  // TODO: Allocator?s
   auto column_types = pmr_vector<pmr_string>(table.column_count());
   auto column_names = pmr_vector<pmr_string>(table.column_count());
   auto columns_are_nullable = pmr_vector<bool>(table.column_count());
@@ -145,7 +139,6 @@
   for (auto column_id = ColumnID{0}; column_id < column_count; ++column_id) {
     column_types[column_id] = data_type_to_string.left.at(table.column_data_type(column_id));
     column_names[column_id] = table.column_name(column_id);
->>>>>>> 8114ddda
     columns_are_nullable[column_id] = table.column_is_nullable(column_id);
   }
   export_values(ofstream, column_types);
