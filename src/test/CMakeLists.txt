
set(
    SHARED_SOURCES
    base_test.cpp
    base_test.hpp
    lib/sql/sqlite_testrunner/sqlite_testrunner.cpp
    lib/sql/sqlite_testrunner/sqlite_testrunner.hpp
    testing_assert.cpp
    testing_assert.hpp
)

set(
    HYRISE_UNIT_TEST_SOURCES
    ${SHARED_SOURCES}
    benchmarklib/sqlite_add_indices_test.cpp
    benchmarklib/table_builder_test.cpp
    gtest_case_template.cpp
    gtest_main.cpp
    lib/all_parameter_variant_test.cpp
    lib/all_type_variant_test.cpp
    lib/cache/cache_test.cpp
    lib/concurrency/commit_context_test.cpp
    lib/concurrency/transaction_context_test.cpp
    lib/concurrency/transaction_manager_test.cpp
    lib/cost_estimation/abstract_cost_estimator_test.cpp
    lib/expression/evaluation/expression_result_test.cpp
    lib/expression/evaluation/like_matcher_test.cpp
    lib/expression/expression_evaluator_to_pos_list_test.cpp
    lib/expression/expression_evaluator_to_values_test.cpp
    lib/expression/expression_test.cpp
    lib/expression/expression_utils_test.cpp
    lib/expression/lqp_subquery_expression_test.cpp
    lib/expression/pqp_subquery_expression_test.cpp
    lib/hyrise_test.cpp
    lib/import_export/binary/binary_parser_test.cpp
    lib/import_export/binary/binary_writer_test.cpp
    lib/import_export/csv/csv_meta_test.cpp
    lib/import_export/csv/csv_parser_test.cpp
    lib/import_export/csv/csv_writer_test.cpp
    lib/logical_query_plan/aggregate_node_test.cpp
    lib/logical_query_plan/alias_node_test.cpp
    lib/logical_query_plan/change_meta_table_node_test.cpp
    lib/logical_query_plan/create_prepared_plan_node_test.cpp
    lib/logical_query_plan/create_table_node_test.cpp
    lib/logical_query_plan/create_view_node_test.cpp
    lib/logical_query_plan/data_dependencies/functional_dependency_test.cpp
    lib/logical_query_plan/data_dependencies/unique_column_combination_test.cpp
    lib/logical_query_plan/delete_node_test.cpp
    lib/logical_query_plan/drop_table_node_test.cpp
    lib/logical_query_plan/drop_view_node_test.cpp
    lib/logical_query_plan/dummy_table_node_test.cpp
    lib/logical_query_plan/except_node_test.cpp
    lib/logical_query_plan/export_node_test.cpp
    lib/logical_query_plan/import_node_test.cpp
    lib/logical_query_plan/insert_node_test.cpp
    lib/logical_query_plan/intersect_node_test.cpp
    lib/logical_query_plan/join_node_test.cpp
    lib/logical_query_plan/limit_node_test.cpp
    lib/logical_query_plan/logical_query_plan_test.cpp
    lib/logical_query_plan/lqp_find_subplan_mismatch_test.cpp
    lib/logical_query_plan/lqp_translator_test.cpp
    lib/logical_query_plan/lqp_utils_test.cpp
    lib/logical_query_plan/mock_node_test.cpp
    lib/logical_query_plan/predicate_node_test.cpp
    lib/logical_query_plan/projection_node_test.cpp
    lib/logical_query_plan/sort_node_test.cpp
    lib/logical_query_plan/static_table_node_test.cpp
    lib/logical_query_plan/stored_table_node_test.cpp
    lib/logical_query_plan/union_node_test.cpp
    lib/logical_query_plan/update_node_test.cpp
    lib/logical_query_plan/validate_node_test.cpp
    lib/lossless_cast_test.cpp
    lib/lossy_cast_test.cpp
    lib/memory/segments_using_allocators_test.cpp
    lib/memory/zero_allocator_test.cpp
    lib/null_value_test.cpp
    lib/operators/aggregate_sort_test.cpp
    lib/operators/aggregate_test.cpp
    lib/operators/alias_operator_test.cpp
    lib/operators/change_meta_table_test.cpp
    lib/operators/delete_test.cpp
    lib/operators/difference_test.cpp
    lib/operators/export_test.cpp
    lib/operators/get_table_test.cpp
    lib/operators/import_test.cpp
    lib/operators/index_scan_test.cpp
    lib/operators/insert_test.cpp
    lib/operators/join_hash/join_hash_steps_test.cpp
    lib/operators/join_hash/join_hash_traits_test.cpp
    lib/operators/join_hash/join_hash_types_test.cpp
    lib/operators/join_hash_test.cpp
    lib/operators/join_index_test.cpp
    lib/operators/join_nested_loop_test.cpp
    lib/operators/join_sort_merge_test.cpp
    lib/operators/join_test_runner.cpp
    lib/operators/join_verification_test.cpp
    lib/operators/limit_test.cpp
    lib/operators/maintenance/create_prepared_plan_test.cpp
    lib/operators/maintenance/create_table_test.cpp
    lib/operators/maintenance/create_view_test.cpp
    lib/operators/maintenance/drop_table_test.cpp
    lib/operators/maintenance/drop_view_test.cpp
    lib/operators/operator_clear_output_test.cpp
    lib/operators/operator_deep_copy_test.cpp
    lib/operators/operator_join_predicate_test.cpp
    lib/operators/operator_performance_data_test.cpp
    lib/operators/operator_scan_predicate_test.cpp
    lib/operators/pqp_utils_test.cpp
    lib/operators/print_test.cpp
    lib/operators/product_test.cpp
    lib/operators/projection_test.cpp
    lib/operators/sort_test.cpp
    lib/operators/table_scan_between_test.cpp
    lib/operators/table_scan_sorted_segment_search_test.cpp
    lib/operators/table_scan_string_test.cpp
    lib/operators/table_scan_test.cpp
    lib/operators/typed_operator_base_test.hpp
    lib/operators/union_all_test.cpp
    lib/operators/union_positions_test.cpp
    lib/operators/update_test.cpp
    lib/operators/validate_test.cpp
    lib/operators/validate_visibility_test.cpp
    lib/optimizer/join_ordering/dp_ccp_test.cpp
    lib/optimizer/join_ordering/enumerate_ccp_test.cpp
    lib/optimizer/join_ordering/greedy_operator_ordering_test.cpp
    lib/optimizer/join_ordering/join_graph_builder_test.cpp
    lib/optimizer/join_ordering/join_graph_test.cpp
    lib/optimizer/optimizer_test.cpp
    lib/optimizer/strategy/between_composition_rule_test.cpp
    lib/optimizer/strategy/chunk_pruning_rule_test.cpp
    lib/optimizer/strategy/column_pruning_rule_test.cpp
    lib/optimizer/strategy/dependent_group_by_reduction_rule_test.cpp
    lib/optimizer/strategy/expression_reduction_rule_test.cpp
    lib/optimizer/strategy/in_expression_rewrite_rule_test.cpp
    lib/optimizer/strategy/index_scan_rule_test.cpp
    lib/optimizer/strategy/join_ordering_rule_test.cpp
    lib/optimizer/strategy/join_predicate_ordering_rule_test.cpp
    lib/optimizer/strategy/join_to_predicate_rewrite_rule_test.cpp
    lib/optimizer/strategy/join_to_semi_join_rule_test.cpp
    lib/optimizer/strategy/null_scan_removal_rule_test.cpp
    lib/optimizer/strategy/predicate_merge_rule_test.cpp
    lib/optimizer/strategy/predicate_placement_rule_test.cpp
    lib/optimizer/strategy/predicate_reordering_rule_test.cpp
    lib/optimizer/strategy/predicate_split_up_rule_test.cpp
    lib/optimizer/strategy/semi_join_reduction_rule_test.cpp
    lib/optimizer/strategy/stored_table_column_alignment_rule_test.cpp
    lib/optimizer/strategy/strategy_base_test.cpp
    lib/optimizer/strategy/strategy_base_test.hpp
    lib/optimizer/strategy/subquery_to_join_rule_test.cpp
    lib/scheduler/operator_task_test.cpp
    lib/scheduler/scheduler_test.cpp
    lib/scheduler/task_queue_test.cpp
    lib/server/mock_socket.hpp
    lib/server/postgres_protocol_handler_test.cpp
    lib/server/query_handler_test.cpp
    lib/server/read_buffer_test.cpp
    lib/server/result_serializer_test.cpp
    lib/server/transaction_handling_test.cpp
    lib/server/write_buffer_test.cpp
    lib/sql/sql_identifier_resolver_test.cpp
    lib/sql/sql_pipeline_statement_test.cpp
    lib/sql/sql_pipeline_test.cpp
    lib/sql/sql_plan_cache_test.cpp
    lib/sql/sql_translator_test.cpp
    lib/sql/sqlite_testrunner/sqlite_testrunner_unencoded.cpp
    lib/sql/sqlite_testrunner/sqlite_wrapper_test.cpp
    lib/statistics/attribute_statistics_test.cpp
    lib/statistics/cardinality_estimator_test.cpp
    lib/statistics/join_graph_statistics_cache_test.cpp
    lib/statistics/statistics_objects/equal_distinct_count_histogram_test.cpp
    lib/statistics/statistics_objects/generic_histogram_test.cpp
    lib/statistics/statistics_objects/min_max_filter_test.cpp
    lib/statistics/statistics_objects/range_filter_test.cpp
    lib/statistics/statistics_objects/string_histogram_domain_test.cpp
    lib/statistics/table_statistics_test.cpp
    lib/storage/any_segment_iterable_test.cpp
    # lib/storage/buffer/buffer_ptr_test.cpp
    # lib/storage/buffer/buffer_manager_stress_test.cpp
    # lib/storage/buffer/memory_resource_test.cpp
    # lib/storage/buffer/buffer_manager_test.cpp
    # lib/storage/buffer/frame_test.cpp
    # lib/storage/buffer/hybrid_latch_test.cpp
    # lib/storage/buffer/migration_policy_test.cpp
    # lib/storage/buffer/buffer_pool_allocator_test.cpp
    # lib/storage/buffer/pin_guard_test.cpp
    # lib/storage/buffer/ssd_region_test.cpp
    # lib/storage/buffer/volatile_region_test.cpp
    lib/concurrency/buffer_manager_stress_test.cpp
    lib/storage/chunk_encoder_test.cpp
    lib/storage/chunk_test.cpp
    lib/storage/compressed_vector_test.cpp
    lib/storage/constraints/foreign_key_constraint_test.cpp
    lib/storage/constraints/table_key_constraint_test.cpp
    lib/storage/constraints/table_order_constraint_test.cpp
    lib/storage/dictionary_segment_test.cpp
    lib/storage/encoded_segment_test.cpp
    lib/storage/encoded_string_segment_test.cpp
    lib/storage/encoding_test.hpp
    lib/storage/fixed_string_dictionary_segment/fixed_string_test.cpp
    lib/storage/fixed_string_dictionary_segment/fixed_string_vector_test.cpp
    lib/storage/fixed_string_dictionary_segment_test.cpp
    lib/storage/index/adaptive_radix_tree/adaptive_radix_tree_index_test.cpp
    lib/storage/index/b_tree/b_tree_index_test.cpp
    lib/storage/index/group_key/composite_group_key_index_test.cpp
    lib/storage/index/group_key/group_key_index_test.cpp
    lib/storage/index/group_key/variable_length_key_base_test.cpp
    lib/storage/index/group_key/variable_length_key_store_test.cpp
    lib/storage/index/group_key/variable_length_key_test.cpp
    lib/storage/index/multi_segment_index_test.cpp
    lib/storage/index/partial_hash/partial_hash_index_test.cpp
    lib/storage/index/single_segment_index_test.cpp
    lib/storage/iterables_test.cpp
    lib/storage/lz4_segment_test.cpp
    lib/storage/materialize_test.cpp
    lib/storage/pos_lists/entire_chunk_pos_list_test.cpp
    lib/storage/prepared_plan_test.cpp
    lib/storage/reference_segment_test.cpp
    lib/storage/segment_access_counter_test.cpp
    lib/storage/segment_accessor_test.cpp
    lib/storage/segment_iterators_test.cpp
    lib/storage/storage_manager_test.cpp
    lib/storage/table_column_definition_test.cpp
    lib/storage/table_test.cpp
    lib/storage/value_segment_test.cpp
    lib/tasks/chunk_compression_task_test.cpp
    lib/utils/check_table_equal_test.cpp
    lib/utils/column_pruning_utils_test.cpp
    lib/utils/date_time_utils_test.cpp
    lib/utils/format_bytes_test.cpp
    lib/utils/format_duration_test.cpp
    lib/utils/load_table_test.cpp
    lib/utils/log_manager_test.cpp
    lib/utils/lossless_predicate_cast_test.cpp
    lib/utils/meta_table_manager_test.cpp
    lib/utils/meta_tables/meta_exec_table_test.cpp
    lib/utils/meta_tables/meta_log_table_test.cpp
    lib/utils/meta_tables/meta_mock_table.cpp
    lib/utils/meta_tables/meta_mock_table.hpp
    lib/utils/meta_tables/meta_plugins_table_test.cpp
    lib/utils/meta_tables/meta_segments_accurate_test.cpp
    lib/utils/meta_tables/meta_settings_table_test.cpp
    lib/utils/meta_tables/meta_system_utilization_table_test.cpp
    lib/utils/meta_tables/meta_table_test.cpp
    lib/utils/mock_setting.cpp
    lib/utils/mock_setting.hpp
    lib/utils/plugin_manager_test.cpp
    lib/utils/plugin_test_utils.cpp
    lib/utils/plugin_test_utils.hpp
    lib/utils/print_utils_test.cpp
    lib/utils/setting_test.cpp
    lib/utils/settings_manager_test.cpp
    lib/utils/singleton_test.cpp
    lib/utils/size_estimation_utils_test.cpp
    lib/utils/string_utils_test.cpp
    plugins/mvcc_delete_plugin_test.cpp
    plugins/ucc_discovery_plugin_test.cpp
    testing_assert.cpp
    testing_assert.hpp
    utils/data_dependency_test_utils.hpp
)

set(
    SYSTEM_TEST_SOURCES
    ${SHARED_SOURCES}
    benchmarklib/synthetic_table_generator_test.cpp
    benchmarklib/tpcc/tpcc_test.cpp
    benchmarklib/tpcds/tpcds_db_generator_test.cpp
    benchmarklib/tpch/tpch_db_generator_test.cpp
    gtest_main.cpp
    lib/concurrency/stress_test.cpp
    lib/server/server_test_runner.cpp
    lib/sql/sqlite_testrunner/sqlite_testrunner_encodings.cpp
    lib/utils/plugin_test_utils.cpp
    lib/utils/plugin_test_utils.hpp
    plugins/mvcc_delete_plugin_system_test.cpp
)

# Both hyriseTest and hyriseSystemTest link against these
set(
    LIBRARIES
    gtest
    gmock
    SQLite::SQLite3

    # Added plugin targets so that we can test member methods without going through dlsym
    hyriseMvccDeletePlugin
    hyriseUccDiscoveryPlugin
    # Required for testing plugin benchmark hooks
    hyriseBenchmarkLib
)

# This warning does not play well with SCOPED_TRACE
add_compile_options(-Wno-used-but-marked-unused)

# We define TEST_PLUGIN_DIR to always load plugins from the correct directory for testing purposes
add_definitions(-DTEST_PLUGIN_DIR="${CMAKE_BINARY_DIR}/lib/")

# Build special sanitizer version of googletest
include_directories(../../third_party/googletest/googletest/)

include_directories(${CMAKE_CURRENT_SOURCE_DIR})

# Configure hyriseTest
add_executable(hyriseTest ${HYRISE_UNIT_TEST_SOURCES})
add_dependencies(hyriseTest hyriseSecondTestPlugin hyriseTestPlugin hyriseMvccDeletePlugin hyriseTestNonInstantiablePlugin hyriseUccDiscoveryPlugin)
target_link_libraries(hyriseTest hyrise ${LIBRARIES})

if("${CMAKE_CXX_COMPILER_ID}" STREQUAL "Clang")
    target_compile_options(hyriseTest PUBLIC -Xclang -fno-pch-timestamp)
endif()
<<<<<<< HEAD

if(NOT ${CMAKE_VERSION} VERSION_LESS "3.16.0")
    target_precompile_headers(hyriseTest PRIVATE
        <gtest/gtest.h>
        [["all_parameter_variant.hpp"]]
        [["storage/create_iterable_from_segment.hpp"]]
        [["storage/table.hpp"]]
        [["types.hpp"]]
    )
endif()
=======
target_precompile_headers(hyriseTest PRIVATE
    <gtest/gtest.h>
    [["all_parameter_variant.hpp"]]
    [["storage/create_iterable_from_segment.hpp"]]
    [["storage/table.hpp"]]
    [["types.hpp"]]
)
>>>>>>> 8114ddda

# Configure hyriseSystemTest
add_executable(hyriseSystemTest ${SYSTEM_TEST_SOURCES})
target_link_libraries(hyriseSystemTest PUBLIC hyrise hyriseBenchmarkLib ${LIBRARIES})
target_link_libraries_system(hyriseSystemTest pqxx)
target_compile_options(hyriseSystemTest PRIVATE -DPQXX_HIDE_EXP_OPTIONAL)<|MERGE_RESOLUTION|>--- conflicted
+++ resolved
@@ -308,18 +308,6 @@
 if("${CMAKE_CXX_COMPILER_ID}" STREQUAL "Clang")
     target_compile_options(hyriseTest PUBLIC -Xclang -fno-pch-timestamp)
 endif()
-<<<<<<< HEAD
-
-if(NOT ${CMAKE_VERSION} VERSION_LESS "3.16.0")
-    target_precompile_headers(hyriseTest PRIVATE
-        <gtest/gtest.h>
-        [["all_parameter_variant.hpp"]]
-        [["storage/create_iterable_from_segment.hpp"]]
-        [["storage/table.hpp"]]
-        [["types.hpp"]]
-    )
-endif()
-=======
 target_precompile_headers(hyriseTest PRIVATE
     <gtest/gtest.h>
     [["all_parameter_variant.hpp"]]
@@ -327,7 +315,6 @@
     [["storage/table.hpp"]]
     [["types.hpp"]]
 )
->>>>>>> 8114ddda
 
 # Configure hyriseSystemTest
 add_executable(hyriseSystemTest ${SYSTEM_TEST_SOURCES})
