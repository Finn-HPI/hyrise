#include <memory>
#include <sstream>
#include <stdexcept>
#include <utility>
#include <vector>

#include "base_test.hpp"
#include "expression/expression_functional.hpp"
#include "hyrise.hpp"
#include "logical_query_plan/aggregate_node.hpp"
#include "logical_query_plan/alias_node.hpp"
#include "logical_query_plan/create_prepared_plan_node.hpp"
#include "logical_query_plan/create_table_node.hpp"
#include "logical_query_plan/create_view_node.hpp"
#include "logical_query_plan/delete_node.hpp"
#include "logical_query_plan/drop_table_node.hpp"
#include "logical_query_plan/drop_view_node.hpp"
#include "logical_query_plan/dummy_table_node.hpp"
#include "logical_query_plan/insert_node.hpp"
#include "logical_query_plan/join_node.hpp"
#include "logical_query_plan/limit_node.hpp"
#include "logical_query_plan/mock_node.hpp"
#include "logical_query_plan/predicate_node.hpp"
#include "logical_query_plan/projection_node.hpp"
#include "logical_query_plan/sort_node.hpp"
#include "logical_query_plan/static_table_node.hpp"
#include "logical_query_plan/stored_table_node.hpp"
#include "logical_query_plan/union_node.hpp"
#include "logical_query_plan/update_node.hpp"
#include "logical_query_plan/validate_node.hpp"
#include "logical_query_plan/window_node.hpp"
#include "statistics/attribute_statistics.hpp"
#include "statistics/cardinality_estimator.hpp"
#include "statistics/statistics_objects/equal_distinct_count_histogram.hpp"
#include "statistics/statistics_objects/generic_histogram.hpp"
#include "statistics/table_statistics.hpp"
#include "storage/storage_manager.hpp"
#include "storage/table_column_definition.hpp"
#include "types.hpp"
#include "utils/load_table.hpp"

namespace hyrise {

using namespace expression_functional;  // NOLINT(build/namespaces)

class CardinalityEstimatorTest : public BaseTest {
 public:
  void SetUp() override {
    // Turn off statistics pruning to see if everything works as expected.
    estimator.do_not_prune_unused_statistics();

    /**
     * node_a
     */
    node_a = create_mock_node_with_statistics({{DataType::Int, "a"}, {DataType::Int, "b"}}, 100,
                                              {GenericHistogram<int32_t>::with_single_bin(1, 100, 100, 10),
                                               GenericHistogram<int32_t>::with_single_bin(10, 129, 70, 55)});

    a_a = node_a->get_column("a");
    a_b = node_a->get_column("b");

    /**
     * node_b
     */
    const auto histogram_b_a = std::make_shared<GenericHistogram<int32_t>>(
        std::vector<int32_t>{0, 5, 10}, std::vector<int32_t>{4, 9, 15}, std::vector<HistogramCountType>{10, 10, 12},
        std::vector<HistogramCountType>{5, 5, 6});

    const auto histogram_b_b = std::make_shared<GenericHistogram<int32_t>>(
        std::vector<int32_t>{0}, std::vector<int32_t>{9}, std::vector<HistogramCountType>{32},
        std::vector<HistogramCountType>{10});

    node_b = create_mock_node_with_statistics({{DataType::Int, "a"}, {DataType::Int, "b"}}, 32,
                                              {histogram_b_a, histogram_b_b});

    b_a = node_b->get_column("a");
    b_b = node_b->get_column("b");

    /**
     * node_c
     */
    const auto histogram_c_x = std::make_shared<EqualDistinctCountHistogram<int32_t>>(
        std::vector<int32_t>{0, 8}, std::vector<int32_t>{7, 15}, std::vector<HistogramCountType>{32, 32}, 8, 0);

    const auto histogram_c_y = std::make_shared<GenericHistogram<int32_t>>(
        std::vector<int32_t>{0}, std::vector<int32_t>{9}, std::vector<HistogramCountType>{64},
        std::vector<HistogramCountType>{10});

    node_c = create_mock_node_with_statistics({{DataType::Int, "x"}, {DataType::Int, "y"}}, 64,
                                              {histogram_c_x, histogram_c_y});

    c_x = node_c->get_column("x");
    c_y = node_c->get_column("y");

    /**
     * node_d
     */
    node_d = create_mock_node_with_statistics(
        MockNode::ColumnDefinitions{{DataType::Int, "a"}, {DataType::Int, "b"}, {DataType::Int, "c"}}, 100,
        {GenericHistogram<int32_t>::with_single_bin(10, 100, 100, 20),
         GenericHistogram<int32_t>::with_single_bin(50, 60, 100, 5),
         GenericHistogram<int32_t>::with_single_bin(110, 1100, 100, 2)});

    d_a = std::make_shared<LQPColumnExpression>(node_d, ColumnID{0});
    d_b = std::make_shared<LQPColumnExpression>(node_d, ColumnID{1});
    d_c = std::make_shared<LQPColumnExpression>(node_d, ColumnID{2});

    /**
     * node_e
     * Has no statistics on column "b"
     */
    node_e = create_mock_node_with_statistics({{DataType::Int, "a"}, {DataType::Int, "b"}}, 100,
                                              {GenericHistogram<int32_t>::with_single_bin(1, 100, 10, 10), nullptr});

    e_a = node_e->get_column("a");
    e_b = node_e->get_column("b");

    /**
     * node_f
     * Has columns with different data types
     */
    node_f = create_mock_node_with_statistics({{DataType::Int, "a"}, {DataType::Float, "b"}}, 200,
                                              {GenericHistogram<int32_t>::with_single_bin(1, 200, 200, 10),
                                               GenericHistogram<float>::with_single_bin(1.0f, 100.0f, 200, 150.0f)});

    f_a = node_f->get_column("a");
    f_b = node_f->get_column("b");

    /**
     * node_g
     * Has a string column
     */
    node_g = create_mock_node_with_statistics({{DataType::String, "a"}}, 100,
                                              {GenericHistogram<pmr_string>::with_single_bin("a", "z", 100, 40)});

    g_a = node_g->get_column("a");
  }

  CardinalityEstimator estimator{};
  std::shared_ptr<LQPColumnExpression> a_a, a_b, b_a, b_b, c_x, c_y, d_a, d_b, d_c, e_a, e_b, f_a, f_b, g_a;
  std::shared_ptr<MockNode> node_a, node_b, node_c, node_d, node_e, node_f, node_g;
};

TEST_F(CardinalityEstimatorTest, Aggregate) {
  // clang-format off
  const auto input_lqp =
  AggregateNode::make(expression_vector(a_b, add_(a_b, a_a)), expression_vector(sum_(a_a)),
                      node_a);
  // clang-format on

  const auto input_table_statistics = node_a->table_statistics();
  const auto result_table_statistics = estimator.estimate_statistics(input_lqp);

  EXPECT_EQ(result_table_statistics->row_count, 100);
  ASSERT_EQ(result_table_statistics->column_statistics.size(), 3);
  EXPECT_EQ(result_table_statistics->column_statistics.at(0), input_table_statistics->column_statistics.at(1));
  EXPECT_TRUE(
<<<<<<< HEAD
      dynamic_cast<const CardinalityEstimator::DummyStatistics*>(&*result_table_statistics->column_statistics.at(2)));
  EXPECT_TRUE(
      dynamic_cast<const CardinalityEstimator::DummyStatistics*>(&*result_table_statistics->column_statistics.at(1)));
=======
      dynamic_cast<const CardinalityEstimator::DummyStatistics*>(&*result_table_statistics->column_statistics.at(1)));
  EXPECT_TRUE(
      dynamic_cast<const CardinalityEstimator::DummyStatistics*>(&*result_table_statistics->column_statistics.at(2)));
>>>>>>> 405cfa7d
}

TEST_F(CardinalityEstimatorTest, Alias) {
  // clang-format off
  const auto input_lqp =
  AliasNode::make(expression_vector(a_b, a_a), std::vector<std::string>{"x", "y"},
    node_a);
  // clang-format on

  const auto input_table_statistics = node_a->table_statistics();
  const auto result_table_statistics = estimator.estimate_statistics(input_lqp);

  EXPECT_EQ(result_table_statistics->row_count, 100);
  ASSERT_EQ(result_table_statistics->column_statistics.size(), 2);
  EXPECT_EQ(result_table_statistics->column_statistics.at(0), input_table_statistics->column_statistics.at(1));
  EXPECT_EQ(result_table_statistics->column_statistics.at(1), input_table_statistics->column_statistics.at(0));
}

TEST_F(CardinalityEstimatorTest, JoinNumericEquiInner) {
  // clang-format off
  const auto input_lqp =
  JoinNode::make(JoinMode::Inner, equals_(b_a, c_x),
    node_b,
    node_c);
  // clang-format on

  const auto result_statistics = estimator.estimate_statistics(input_lqp);

  ASSERT_EQ(result_statistics->column_statistics.size(), 4);
  ASSERT_EQ(result_statistics->row_count, 128);

  const auto column_statistics_b_a =
      std::dynamic_pointer_cast<const AttributeStatistics<int32_t>>(result_statistics->column_statistics.at(0));
  const auto join_histogram_b_a = column_statistics_b_a->histogram;
  EXPECT_EQ(join_histogram_b_a->bin_count(), 4);

  const auto column_statistics_b_b =
      std::dynamic_pointer_cast<const AttributeStatistics<int32_t>>(result_statistics->column_statistics[1]);
  const auto scaled_histogram_b_b = column_statistics_b_b->histogram;
  EXPECT_EQ(scaled_histogram_b_b->total_count(), 32 * 4);

  const auto column_statistics_c_x =
      std::dynamic_pointer_cast<const AttributeStatistics<int32_t>>(result_statistics->column_statistics[2]);
  const auto join_histogram_c_x = column_statistics_c_x->histogram;
  EXPECT_EQ(join_histogram_c_x->bin_count(), 4);

  const auto column_statistics_c_y =
      std::dynamic_pointer_cast<const AttributeStatistics<int32_t>>(result_statistics->column_statistics[3]);
  const auto scaled_histogram_c_y = column_statistics_c_y->histogram;
  EXPECT_EQ(scaled_histogram_c_y->total_count(), 64 * 2);
}

TEST_F(CardinalityEstimatorTest, JoinNumericEquiInnerMultiPredicates) {
  // For now, secondary join predicates are ignored for CardinalityEstimation

  // clang-format off
  const auto input_lqp =
  JoinNode::make(JoinMode::Inner, expression_vector(equals_(b_a, c_x), equals_(b_b, c_x)),
    node_b,
    node_c);
  // clang-format on

  const auto result_statistics = estimator.estimate_statistics(input_lqp);

  ASSERT_EQ(result_statistics->column_statistics.size(), 4);
  ASSERT_EQ(result_statistics->row_count, 128);
}

TEST_F(CardinalityEstimatorTest, JoinNumericNonEquiInner) {
  // Test that joins on with non-equi predicate conditions are estimated as cross joins (for now)

  const auto input_lqp_a = JoinNode::make(JoinMode::Inner, not_equals_(b_a, c_x), node_b, node_c);
  const auto input_lqp_b = JoinNode::make(JoinMode::Inner, greater_than_(b_a, c_x), node_b, node_c);
  const auto input_lqp_c = JoinNode::make(JoinMode::Inner, greater_than_equals_(b_a, c_x), node_b, node_c);
  const auto input_lqp_d = JoinNode::make(JoinMode::Inner, less_than_(b_a, c_x), node_b, node_c);
  const auto input_lqp_e = JoinNode::make(JoinMode::Inner, less_than_equals_(b_a, c_x), node_b, node_c);

  EXPECT_EQ(estimator.estimate_statistics(input_lqp_a)->row_count, 32 * 64);
  EXPECT_EQ(estimator.estimate_statistics(input_lqp_a)->column_statistics.size(), 4);
  EXPECT_EQ(estimator.estimate_statistics(input_lqp_b)->row_count, 32 * 64);
  EXPECT_EQ(estimator.estimate_statistics(input_lqp_b)->column_statistics.size(), 4);
  EXPECT_EQ(estimator.estimate_statistics(input_lqp_c)->row_count, 32 * 64);
  EXPECT_EQ(estimator.estimate_statistics(input_lqp_c)->column_statistics.size(), 4);
  EXPECT_EQ(estimator.estimate_statistics(input_lqp_d)->row_count, 32 * 64);
  EXPECT_EQ(estimator.estimate_statistics(input_lqp_d)->column_statistics.size(), 4);
  EXPECT_EQ(estimator.estimate_statistics(input_lqp_e)->row_count, 32 * 64);
  EXPECT_EQ(estimator.estimate_statistics(input_lqp_e)->column_statistics.size(), 4);
}

TEST_F(CardinalityEstimatorTest, JoinEquiInnerDifferentDataTypes) {
  // Test that joins on columns with non-equal data types are estimated as cross joins (for now)

  // clang-format off
  const auto input_lqp =
  JoinNode::make(JoinMode::Inner, equals_(b_a, f_b),
    node_b,
    node_f);
  // clang-format on

  const auto result_statistics = estimator.estimate_statistics(input_lqp);

  ASSERT_EQ(result_statistics->row_count, 32 * 200);
  ASSERT_EQ(result_statistics->column_statistics.size(), 4);
}

TEST_F(CardinalityEstimatorTest, JoinCross) {
  // clang-format off
  const auto input_lqp =
  JoinNode::make(JoinMode::Cross,
    node_b,
    node_c);
  // clang-format on

  const auto result_statistics = estimator.estimate_statistics(input_lqp);

  ASSERT_EQ(result_statistics->row_count, 32 * 64);

  ASSERT_EQ(result_statistics->column_statistics.size(), 4);

  const auto column_statistics_b_a =
      std::dynamic_pointer_cast<const AttributeStatistics<int32_t>>(result_statistics->column_statistics.at(0));
  EXPECT_EQ(column_statistics_b_a->histogram->total_count(), 32 * 64);

  const auto column_statistics_b_b =
      std::dynamic_pointer_cast<const AttributeStatistics<int32_t>>(result_statistics->column_statistics.at(1));
  EXPECT_EQ(column_statistics_b_b->histogram->total_count(), 32 * 64);

  const auto column_statistics_c_x =
      std::dynamic_pointer_cast<const AttributeStatistics<int32_t>>(result_statistics->column_statistics.at(2));
  EXPECT_EQ(column_statistics_c_x->histogram->total_count(), 32 * 64);

  const auto column_statistics_c_y =
      std::dynamic_pointer_cast<const AttributeStatistics<int32_t>>(result_statistics->column_statistics.at(3));
  EXPECT_EQ(column_statistics_c_y->histogram->total_count(), 32 * 64);
}

TEST_F(CardinalityEstimatorTest, JoinBinsInnerEqui) {
  EXPECT_FLOAT_EQ(CardinalityEstimator::estimate_inner_equi_join_of_bins(1.0f, 1.0f, 1.0f, 1.0f).first, 1.0f);
  EXPECT_FLOAT_EQ(CardinalityEstimator::estimate_inner_equi_join_of_bins(1.0f, 1.0f, 1.0f, 1.0f).second, 1.0f);

  EXPECT_FLOAT_EQ(CardinalityEstimator::estimate_inner_equi_join_of_bins(2.0f, 1.0f, 1.0f, 1.0f).first, 2.0f);
  EXPECT_FLOAT_EQ(CardinalityEstimator::estimate_inner_equi_join_of_bins(2.0f, 1.0f, 1.0f, 1.0f).second, 1.0f);

  EXPECT_FLOAT_EQ(CardinalityEstimator::estimate_inner_equi_join_of_bins(2.0f, 1.0f, 2.0f, 1.0f).first, 4.0f);
  EXPECT_FLOAT_EQ(CardinalityEstimator::estimate_inner_equi_join_of_bins(2.0f, 1.0f, 2.0f, 1.0f).second, 1.0f);

  EXPECT_FLOAT_EQ(CardinalityEstimator::estimate_inner_equi_join_of_bins(2.0f, 2.0f, 2.0f, 1.0f).first, 2.0f);
  EXPECT_FLOAT_EQ(CardinalityEstimator::estimate_inner_equi_join_of_bins(2.0f, 2.0f, 1.0f, 1.0f).second, 1.0f);

  EXPECT_FLOAT_EQ(CardinalityEstimator::estimate_inner_equi_join_of_bins(200.0f, 20.0f, 3000.0f, 2500.0f).first,
                  240.0f);
  EXPECT_FLOAT_EQ(CardinalityEstimator::estimate_inner_equi_join_of_bins(200.0f, 20.0f, 3000.0f, 2500.0f).second,
                  20.0f);

  // Test DistinctCount > Height
  EXPECT_FLOAT_EQ(CardinalityEstimator::estimate_inner_equi_join_of_bins(2.0f, 3.0f, 2.0f, 7.0f).first, 0.5714286f);
  EXPECT_FLOAT_EQ(CardinalityEstimator::estimate_inner_equi_join_of_bins(2.0f, 3.0f, 1.0f, 7.0f).second, 3.0f);

  // Test Heights/Distinct counts < 1
  EXPECT_FLOAT_EQ(CardinalityEstimator::estimate_inner_equi_join_of_bins(2.0f, 0.1f, 2.0f, 1.0f).first, 4.0f);
  EXPECT_FLOAT_EQ(CardinalityEstimator::estimate_inner_equi_join_of_bins(2.0f, 0.1f, 2.0f, 1.0f).second, 0.1f);

  EXPECT_FLOAT_EQ(CardinalityEstimator::estimate_inner_equi_join_of_bins(0.0f, 0.0f, 2.0f, 1.0f).first, 0.0f);
  EXPECT_FLOAT_EQ(CardinalityEstimator::estimate_inner_equi_join_of_bins(0.0f, 0.0f, 2.0f, 1.0f).second, 0.0f);

  EXPECT_FLOAT_EQ(CardinalityEstimator::estimate_inner_equi_join_of_bins(200.0f, 20.0f, 3000.0f, 0.1f).first, 30000.0f);
  EXPECT_FLOAT_EQ(CardinalityEstimator::estimate_inner_equi_join_of_bins(200.0f, 20.0f, 3000.0f, 0.1f).second, 0.1f);

  EXPECT_FLOAT_EQ(CardinalityEstimator::estimate_inner_equi_join_of_bins(200.0f, 1.0f, 0.3f, 0.3f).first, 60.0f);
  EXPECT_FLOAT_EQ(CardinalityEstimator::estimate_inner_equi_join_of_bins(200.0f, 1.0f, 0.3f, 0.3f).second, 0.3f);
}

TEST_F(CardinalityEstimatorTest, JoinInnerEquiHistograms) {
  const auto left_histogram = GenericHistogram<int32_t>(
      std::vector<int32_t>{0, 10, 20, 30, 40, 50, 60}, std::vector<int32_t>{9, 19, 29, 39, 49, 59, 69},
      std::vector<HistogramCountType>{10, 15, 10, 20, 5, 15, 5}, std::vector<HistogramCountType>{1, 1, 3, 8, 1, 5, 1});

  const auto right_histogram =
      GenericHistogram<int32_t>(std::vector<int32_t>{20, 30, 50}, std::vector<int32_t>{29, 39, 59},
                                std::vector<HistogramCountType>{10, 5, 10}, std::vector<HistogramCountType>{7, 2, 10});

  const auto join_histogram =
      CardinalityEstimator::estimate_inner_equi_join_with_histograms<int32_t>(left_histogram, right_histogram);

  ASSERT_EQ(join_histogram->bin_count(), 3);

  EXPECT_EQ(join_histogram->bin_minimum(0), 20);
  EXPECT_EQ(join_histogram->bin_maximum(0), 29);
  EXPECT_FLOAT_EQ(join_histogram->bin_height(0), 10.f * 10.f * (1.f / 7.f));
  EXPECT_EQ(join_histogram->bin_distinct_count(0), 3);

  EXPECT_EQ(join_histogram->bin_minimum(1), 30);
  EXPECT_EQ(join_histogram->bin_maximum(1), 39);
  EXPECT_FLOAT_EQ(join_histogram->bin_height(1), 20.f * 5.f * (1.f / 8.f));
  EXPECT_EQ(join_histogram->bin_distinct_count(1), 2);

  EXPECT_EQ(join_histogram->bin_minimum(2), 50);
  EXPECT_EQ(join_histogram->bin_maximum(2), 59);
  EXPECT_FLOAT_EQ(join_histogram->bin_height(2), 15.f * 10.f * (1.f / 10.f));
  EXPECT_EQ(join_histogram->bin_distinct_count(2), 5);
}

TEST_F(CardinalityEstimatorTest, JoinOuter) {
  // Test that left, right and full outer join operations are estimated the same as an inner join (for now)

  const auto inner_join_lqp = JoinNode::make(JoinMode::Inner, equals_(a_a, b_a), node_a, node_b);
  const auto inner_join_cardinality = estimator.estimate_cardinality(inner_join_lqp);

  const auto left_join_lqp = JoinNode::make(JoinMode::Left, equals_(a_a, b_a), node_a, node_b);
  EXPECT_EQ(estimator.estimate_cardinality(left_join_lqp), inner_join_cardinality);

  const auto right_join_lqp = JoinNode::make(JoinMode::Right, equals_(a_a, b_a), node_a, node_b);
  EXPECT_EQ(estimator.estimate_cardinality(right_join_lqp), inner_join_cardinality);

  const auto full_join_lqp = JoinNode::make(JoinMode::FullOuter, equals_(a_a, b_a), node_a, node_b);
  EXPECT_EQ(estimator.estimate_cardinality(left_join_lqp), inner_join_cardinality);
}

TEST_F(CardinalityEstimatorTest, JoinSemiHistograms) {
  const auto left_join_column_histogram = std::make_shared<GenericHistogram<int32_t>>(
      std::vector<int32_t>{0, 10, 20, 30, 40, 50, 60}, std::vector<int32_t>{9, 19, 29, 39, 49, 59, 69},
      std::vector<HistogramCountType>{10, 15, 10, 20, 5, 15, 5}, std::vector<HistogramCountType>{1, 1, 3, 8, 1, 6, 1});
  const auto left_join_column_statistics = std::make_shared<AttributeStatistics<int32_t>>();
  left_join_column_statistics->set_statistics_object(left_join_column_histogram);

  const auto left_non_join_column_histogram = std::make_shared<GenericHistogram<int32_t>>(
      std::vector<int32_t>{0, 5, 10}, std::vector<int32_t>{4, 9, 14}, std::vector<HistogramCountType>{20, 40, 30},
      std::vector<HistogramCountType>{1, 1, 3});
  const auto left_non_join_column_statistics = std::make_shared<AttributeStatistics<int32_t>>();
  left_non_join_column_statistics->set_statistics_object(left_non_join_column_histogram);

  const auto right_histogram = std::make_shared<GenericHistogram<int32_t>>(
      std::vector<int32_t>{20, 30, 50, 70}, std::vector<int32_t>{29, 39, 69, 79},
      std::vector<HistogramCountType>{10, 5, 10, 8}, std::vector<HistogramCountType>{7, 2, 6, 8});
  const auto right_statistics = std::make_shared<AttributeStatistics<int32_t>>();
  right_statistics->set_statistics_object(right_histogram);

  const auto left_table_statistics =
      TableStatistics{{left_join_column_statistics, left_non_join_column_statistics}, 90};
  const auto right_table_statistics = TableStatistics{{right_statistics}, 33};

  const auto join_estimation =
      CardinalityEstimator::estimate_semi_join(ColumnID{0}, ColumnID{0}, left_table_statistics, right_table_statistics);

  // Left Join Column Histogram:  |  Right Join Column Histogram:  |  Resulting Histogram
  //                              |                                |
  // Bin       Height  Distinct   |  Bin       Height  Distinct    |  Bin       Height  Distinct  Comment
  // [ 0,  9]  10      1          |                                |
  // [10, 19]  15      1          |                                |
  // [20, 29]  10      3          |  [20, 29]  (10)    7           |  [20, 29]  10      3         100% as 3 <= 7
  // [30, 39]  20      8          |  [30, 39]  (5)     2           |  [30, 39]  5       2         h: 20*(2/8)
  // [40, 49]   5      1          |                                |
  // [50, 59]  15      6          |  [50,                          |  [50, 59]  7.5     3         h: 15*((6/2)/6)
  // [60, 69]   5      1          |       69]  (10)    6           |  [69, 69]  5       1         100% as 1 <= (6/2)
  //                              |  [70, 79]  (8)     8           |
  //                              |                                |
  //                              |  (Height is ignored on right)  |      sum:  27.5

  EXPECT_EQ(join_estimation->row_count, 27.5);
  EXPECT_EQ(join_estimation->column_statistics.size(), 2);

  const auto& first_column_histogram =
      *static_cast<const AttributeStatistics<int32_t>&>(*join_estimation->column_statistics[0]).histogram;
  EXPECT_EQ(first_column_histogram.bin_count(), 4);
  EXPECT_EQ(first_column_histogram.bin(0), HistogramBin<int32_t>(20, 29, 10, 3));
  EXPECT_EQ(first_column_histogram.bin(1), HistogramBin<int32_t>(30, 39, 5, 2));
  EXPECT_EQ(first_column_histogram.bin(2), HistogramBin<int32_t>(50, 59, 7.5, 3));
  EXPECT_EQ(first_column_histogram.bin(3), HistogramBin<int32_t>(60, 69, 5, 1));

  const auto& second_column_histogram =
      *static_cast<const AttributeStatistics<int32_t>&>(*join_estimation->column_statistics[1]).histogram;
  EXPECT_EQ(second_column_histogram.bin_count(), 3);
  const auto selectivity = 27.5f / 90;
  EXPECT_EQ(second_column_histogram.bin(0), HistogramBin<int32_t>(0, 4, 20 * selectivity, 1));
  EXPECT_EQ(second_column_histogram.bin(1), HistogramBin<int32_t>(5, 9, 40 * selectivity, 1));
  EXPECT_EQ(second_column_histogram.bin(2), HistogramBin<int32_t>(10, 14, 30 * selectivity, 3));
}

TEST_F(CardinalityEstimatorTest, JoinAnti) {
  // Test that anti joins are estimated return the left input statistics (for now)

  const auto anti_null_as_false_join_lqp = JoinNode::make(JoinMode::AntiNullAsFalse, equals_(a_a, b_a), node_a, node_b);
  EXPECT_EQ(estimator.estimate_statistics(anti_null_as_false_join_lqp), node_a->table_statistics());

  const auto anti_null_as_true_join_lqp = JoinNode::make(JoinMode::AntiNullAsTrue, equals_(a_a, b_a), node_a, node_b);
  EXPECT_EQ(estimator.estimate_statistics(anti_null_as_true_join_lqp), node_a->table_statistics());
}

TEST_F(CardinalityEstimatorTest, LimitWithValueExpression) {
  const auto limit_lqp = LimitNode::make(value_(1), node_a);
  EXPECT_EQ(estimator.estimate_cardinality(limit_lqp), 1);

  const auto limit_statistics = estimator.estimate_statistics(limit_lqp);

  EXPECT_EQ(limit_statistics->row_count, 1);
  ASSERT_EQ(limit_statistics->column_statistics.size(), 2);

  // Limit does not write out StatisticsObjects.
  EXPECT_TRUE(dynamic_cast<const CardinalityEstimator::DummyStatistics*>(&*limit_statistics->column_statistics.at(0)));
  EXPECT_TRUE(dynamic_cast<const CardinalityEstimator::DummyStatistics*>(&*limit_statistics->column_statistics.at(1)));
}

TEST_F(CardinalityEstimatorTest, LimitWithValueExpressionExeedingInputRowCount) {
  const auto limit_lqp_a = LimitNode::make(value_(1000), node_a);
  EXPECT_EQ(estimator.estimate_cardinality(limit_lqp_a), 100);

  const auto limit_statistics_a = estimator.estimate_statistics(limit_lqp_a);

  EXPECT_EQ(limit_statistics_a->row_count, 100);
}

TEST_F(CardinalityEstimatorTest, LimitWithComplexExpression) {
  const auto limit_lqp_a = LimitNode::make(add_(1, 2), node_a);
  // The "complex" expression `1+2` is evaluated and LimitNode is estimated to have a selectivity of 1
  EXPECT_EQ(estimator.estimate_cardinality(limit_lqp_a), 100);
  EXPECT_EQ(estimator.estimate_statistics(limit_lqp_a), node_a->table_statistics());
}

TEST_F(CardinalityEstimatorTest, MockNode) {
  EXPECT_EQ(estimator.estimate_cardinality(node_a), 100);
  EXPECT_EQ(estimator.estimate_statistics(node_a), node_a->table_statistics());
}

TEST_F(CardinalityEstimatorTest, PredicateWithOneSimplePredicate) {
  // clang-format off
  const auto input_lqp =
  PredicateNode::make(greater_than_(a_a, 50),
    node_a);
  // clang-format on

  EXPECT_FLOAT_EQ(estimator.estimate_cardinality(input_lqp), 50.0f);

  const auto plan_output_statistics = estimator.estimate_statistics(input_lqp);
  EXPECT_FLOAT_EQ(plan_output_statistics->row_count, 50.0f);  // Same as above
  ASSERT_EQ(plan_output_statistics->column_statistics.size(), 2);

  const auto plan_output_statistics_a =
      std::dynamic_pointer_cast<const AttributeStatistics<int32_t>>(plan_output_statistics->column_statistics.at(0));
  const auto plan_output_statistics_b =
      std::dynamic_pointer_cast<const AttributeStatistics<int32_t>>(plan_output_statistics->column_statistics.at(1));
  ASSERT_TRUE(plan_output_statistics_a);
  ASSERT_TRUE(plan_output_statistics_b);

  ASSERT_TRUE(plan_output_statistics_a->histogram);
  ASSERT_TRUE(plan_output_statistics_b->histogram);

  ASSERT_EQ(plan_output_statistics_a->histogram->bin_count(), 1);
  EXPECT_EQ(plan_output_statistics_a->histogram->bin_minimum(BinID{0}), 51);
  EXPECT_EQ(plan_output_statistics_a->histogram->bin_maximum(BinID{0}), 100);
  EXPECT_EQ(plan_output_statistics_a->histogram->bin_height(BinID{0}), 50);

  ASSERT_EQ(plan_output_statistics_b->histogram->bin_count(), 1);
  EXPECT_EQ(plan_output_statistics_b->histogram->bin_minimum(BinID{0}), 10);
  EXPECT_EQ(plan_output_statistics_b->histogram->bin_maximum(BinID{0}), 129);
  EXPECT_EQ(plan_output_statistics_b->histogram->bin_height(BinID{0}), 35);
}

TEST_F(CardinalityEstimatorTest, PredicateWithOneBetweenPredicate) {
  for (const auto between_predicate_condition :
       {PredicateCondition::BetweenInclusive, PredicateCondition::BetweenLowerExclusive,
        PredicateCondition::BetweenUpperExclusive, PredicateCondition::BetweenExclusive}) {
    const auto between_predicate =
        std::make_shared<BetweenExpression>(between_predicate_condition, a_a, value_(10), value_(89));

    // clang-format off
    const auto input_lqp =
      PredicateNode::make(between_predicate,
        node_a);
    // clang-format on

    EXPECT_FLOAT_EQ(estimator.estimate_cardinality(input_lqp), 80.0f);

    const auto plan_output_statistics = estimator.estimate_statistics(input_lqp);
    EXPECT_FLOAT_EQ(plan_output_statistics->row_count, 80.0f);  // Same as above
    ASSERT_EQ(plan_output_statistics->column_statistics.size(), 2);

    const auto plan_output_statistics_a =
        std::dynamic_pointer_cast<const AttributeStatistics<int32_t>>(plan_output_statistics->column_statistics.at(0));
    const auto plan_output_statistics_b =
        std::dynamic_pointer_cast<const AttributeStatistics<int32_t>>(plan_output_statistics->column_statistics.at(1));
    ASSERT_TRUE(plan_output_statistics_a);
    ASSERT_TRUE(plan_output_statistics_b);

    ASSERT_TRUE(plan_output_statistics_a->histogram);
    ASSERT_TRUE(plan_output_statistics_b->histogram);

    ASSERT_EQ(plan_output_statistics_a->histogram->bin_count(), 1);
    EXPECT_EQ(plan_output_statistics_a->histogram->bin_minimum(BinID{0}), 10);
    EXPECT_EQ(plan_output_statistics_a->histogram->bin_maximum(BinID{0}), 89);
    EXPECT_EQ(plan_output_statistics_a->histogram->bin_height(BinID{0}), 80);
  }
}

TEST_F(CardinalityEstimatorTest, PredicateTwoOnTheSameColumn) {
  // clang-format off
  const auto input_lqp =
  PredicateNode::make(greater_than_(a_a, 50),
    PredicateNode::make(less_than_equals_(a_a, 75),
      node_a));
  // clang-format on

  EXPECT_FLOAT_EQ(estimator.estimate_cardinality(input_lqp), 25);
}

TEST_F(CardinalityEstimatorTest, PredicateAnd) {
  // Same as PredicateTwoOnTheSameColumn, but the conditions are within one predicate
  // clang-format off
  const auto input_lqp =
  PredicateNode::make(and_(greater_than_(a_a, 50), less_than_equals_(a_a, 75)),
      node_a);
  // clang-format on

  EXPECT_FLOAT_EQ(estimator.estimate_cardinality(input_lqp), 25);
}

TEST_F(CardinalityEstimatorTest, PredicateOr) {
  // clang-format off
  const auto input_lqp =
  PredicateNode::make(or_(less_than_equals_(a_a, 10), greater_than_(a_a, 90)),
      node_a);
  // clang-format on

  EXPECT_FLOAT_EQ(estimator.estimate_cardinality(input_lqp), 20);
}

TEST_F(CardinalityEstimatorTest, PredicateOrDoesNotIncreaseCardinality) {
  // While we do not handle overlapping ranges yet, we at least want to make sure that tables don't become bigger.
  // clang-format off
  const auto input_lqp =
  PredicateNode::make(or_(less_than_equals_(a_a, 60), greater_than_(a_a, 20)),
      node_a);
  // clang-format on

  EXPECT_FLOAT_EQ(estimator.estimate_cardinality(input_lqp), 100);
}

TEST_F(CardinalityEstimatorTest, PredicateIn) {
  // clang-format off
  const auto input_lqp =
  PredicateNode::make(in_(a_a, list_(10, 11, 12, 13)),
      node_a);
  // clang-format on

  EXPECT_FLOAT_EQ(estimator.estimate_cardinality(input_lqp), 40);
}

TEST_F(CardinalityEstimatorTest, PredicateTwoOnDifferentColumns) {
  // clang-format off
  const auto input_lqp =
  // 50% of rows in histogram, which itself covers 100% of rows in the table, leads to a selectivity of 0.5 * 1 = 0.5
  PredicateNode::make(greater_than_(a_a, 50),
    // 55% of rows in histogram, which itself covers 70% of rows in the table,
    // leads to a selectivity of 0.55*0.7 = 0.385
    PredicateNode::make(less_than_equals_(a_b, 75),
    node_a));
  // clang-format on

  EXPECT_FLOAT_EQ(estimator.estimate_cardinality(input_lqp), 19.25f);
  EXPECT_FLOAT_EQ(estimator.estimate_cardinality(input_lqp->left_input()), 38.5f);
  EXPECT_FLOAT_EQ(estimator.estimate_cardinality(input_lqp->left_input()->left_input()), 100.0f);
}

TEST_F(CardinalityEstimatorTest, PredicateMultiple) {
  // clang-format off
  const auto input_lqp =
  PredicateNode::make(equals_(d_a, 95),
    PredicateNode::make(greater_than_(d_b, 55),
      PredicateNode::make(greater_than_(d_b, 40),
        PredicateNode::make(greater_than_equals_(d_a, 90),
          PredicateNode::make(less_than_(d_c, 500),
            node_d)))));
  // clang-format on

  EXPECT_FLOAT_EQ(estimator.estimate_cardinality(input_lqp), 1.0f);
  EXPECT_FLOAT_EQ(estimator.estimate_cardinality(input_lqp->left_input()), 2.1623178f);
  EXPECT_FLOAT_EQ(estimator.estimate_cardinality(input_lqp->left_input()->left_input()), 4.7571f);
  EXPECT_FLOAT_EQ(estimator.estimate_cardinality(input_lqp->left_input()->left_input()->left_input()), 4.7571f);
  EXPECT_FLOAT_EQ(estimator.estimate_cardinality(input_lqp->left_input()->left_input()->left_input()->left_input()),
                  39.3542f);
}

TEST_F(CardinalityEstimatorTest, PredicateWithValuePlaceholder) {
  // 20 distinct values in column d_a and 100 values total. So == is assumed to have a selectivity of 5%, != of 95%, and
  // everything else is assumed to hit 50%

  const auto lqp_a = PredicateNode::make(equals_(d_a, placeholder_(ParameterID{0})), node_d);
  EXPECT_FLOAT_EQ(estimator.estimate_cardinality(lqp_a), 5.0f);

  const auto lqp_b = PredicateNode::make(not_equals_(d_a, placeholder_(ParameterID{0})), node_d);
  EXPECT_FLOAT_EQ(estimator.estimate_cardinality(lqp_b), 95.0f);

  const auto lqp_c = PredicateNode::make(less_than_(d_a, placeholder_(ParameterID{0})), node_d);
  EXPECT_FLOAT_EQ(estimator.estimate_cardinality(lqp_c), 50.0f);

  const auto lqp_d = PredicateNode::make(greater_than_(d_a, placeholder_(ParameterID{0})), node_d);
  EXPECT_FLOAT_EQ(estimator.estimate_cardinality(lqp_d), 50.0f);

  // BETWEEN is split up into (a >= ? AND a <= ?), so it ends up with a selecitivity of 25%
  const auto lqp_e =
      PredicateNode::make(between_inclusive_(d_a, placeholder_(ParameterID{0}), placeholder_(ParameterID{1})), node_d);
  EXPECT_FLOAT_EQ(estimator.estimate_cardinality(lqp_e), 25.0f);
}

TEST_F(CardinalityEstimatorTest, PredicateMultipleWithCorrelatedParameter) {
  // clang-format off
  const auto input_lqp =
  PredicateNode::make(greater_than_(a_a, 50),  // s=0.5
    PredicateNode::make(less_than_equals_(a_b, correlated_parameter_(ParameterID{1}, a_a)),
      node_a));
  // clang-format on

  EXPECT_FLOAT_EQ(estimator.estimate_cardinality(input_lqp), 45.0f);
  EXPECT_FLOAT_EQ(estimator.estimate_cardinality(input_lqp->left_input()), 90.0f);
  EXPECT_FLOAT_EQ(estimator.estimate_cardinality(input_lqp->left_input()->left_input()), 100.0f);
}

TEST_F(CardinalityEstimatorTest, PredicateWithNull) {
  const auto lqp_a = PredicateNode::make(equals_(a_a, NullValue{}), node_a);
  EXPECT_FLOAT_EQ(estimator.estimate_cardinality(lqp_a), 0.0f);

  const auto lqp_b = PredicateNode::make(like_(g_a, NullValue{}), node_g);
  EXPECT_FLOAT_EQ(estimator.estimate_cardinality(lqp_b), 0.0f);

  const auto lqp_c = PredicateNode::make(between_inclusive_(a_a, 5, NullValue{}), node_a);
  EXPECT_FLOAT_EQ(estimator.estimate_cardinality(lqp_c), 0.0f);
}

TEST_F(CardinalityEstimatorTest, PredicateEstimateColumnVsColumnEquiScan) {
  // clang-format off
  const auto left_histogram = GenericHistogram<int32_t>(
    std::vector<int32_t>           {10, 13, 16},
    std::vector<int32_t>           {12, 14, 20},
    std::vector<HistogramCountType>{3,   9, 10},
    std::vector<HistogramCountType>{2,   3, 10});

  const auto right_histogram = GenericHistogram<int32_t>(
    std::vector<int32_t>           {0, 13, 15, 16},
    std::vector<int32_t>           {5, 14, 15, 20},
    std::vector<HistogramCountType>{7,  5, 1,  10},
    std::vector<HistogramCountType>{5,  2, 1,   2});
  // clang-format on

  const auto result_histogram =
      CardinalityEstimator::estimate_column_vs_column_equi_scan_with_histograms(left_histogram, right_histogram);

  ASSERT_EQ(result_histogram->bin_count(), 2);
  EXPECT_EQ(result_histogram->bin(BinID{0}), HistogramBin<int32_t>(13, 14, 5, 2));
  EXPECT_EQ(result_histogram->bin(BinID{1}), HistogramBin<int32_t>(16, 20, 10, 2));
}

TEST_F(CardinalityEstimatorTest, PredicateEstimateColumnVsColumnNonEquiScan) {
  // Test that a selectivity of 1 is used for ColumnVsColumn scans with a non-equals PredicateCondition

  EXPECT_EQ(estimator.estimate_cardinality(PredicateNode::make(not_equals_(a_a, a_b), node_a)), 100);
  EXPECT_EQ(estimator.estimate_cardinality(PredicateNode::make(greater_than_(a_a, a_b), node_a)), 100);
  EXPECT_EQ(estimator.estimate_cardinality(PredicateNode::make(greater_than_equals_(a_a, a_b), node_a)), 100);
  EXPECT_EQ(estimator.estimate_cardinality(PredicateNode::make(less_than_(a_a, a_b), node_a)), 100);
  EXPECT_EQ(estimator.estimate_cardinality(PredicateNode::make(less_than_equals_(a_a, a_b), node_a)), 100);
}

TEST_F(CardinalityEstimatorTest, PredicateColumnVsColumnDifferentDataTypes) {
  // Test that a selectivity of 1 is used for ColumnVsColumn scans on columns with differing column data types

  // clang-format off
  const auto input_lqp =
  PredicateNode::make(equals_(f_a, f_b),
    node_f);
  // clang-format on

  EXPECT_FLOAT_EQ(estimator.estimate_cardinality(input_lqp), 200.0f);

  const auto estimated_statistics = estimator.estimate_statistics(input_lqp);

  const auto estimated_column_statistics_a =
      std::dynamic_pointer_cast<const AttributeStatistics<int32_t>>(estimated_statistics->column_statistics.at(0));
  const auto estimated_column_statistics_b =
      std::dynamic_pointer_cast<const AttributeStatistics<float>>(estimated_statistics->column_statistics.at(1));

  ASSERT_TRUE(estimated_column_statistics_a);
  ASSERT_TRUE(estimated_column_statistics_b);

  EXPECT_TRUE(estimated_column_statistics_a->histogram);
  EXPECT_TRUE(estimated_column_statistics_b->histogram);
}

TEST_F(CardinalityEstimatorTest, PredicateWithMissingStatistics) {
  // Test that a node, lacking statistical information on one column, produces an estimation when scanning on the column
  // WITH statistics and has a selectivity of 1 on columns WITHOUT statistics

  // clang-format off
  const auto input_lqp_a =
  PredicateNode::make(greater_than_(e_a, 50),
    node_e);

  const auto input_lqp_b =
  PredicateNode::make(greater_than_(e_b, 50),
    node_e);
  // clang-format on

  EXPECT_FLOAT_EQ(estimator.estimate_cardinality(input_lqp_a), 5.0f);
  EXPECT_FLOAT_EQ(estimator.estimate_cardinality(input_lqp_b), 100.0f);

  const auto estimated_statistics_a = estimator.estimate_statistics(input_lqp_a);
  const auto estimated_statistics_b = estimator.estimate_statistics(input_lqp_a);

  const auto estimated_column_statistics_a_a =
      std::dynamic_pointer_cast<const AttributeStatistics<int32_t>>(estimated_statistics_a->column_statistics.at(0));
  const auto estimated_column_statistics_a_b =
      std::dynamic_pointer_cast<const AttributeStatistics<int32_t>>(estimated_statistics_a->column_statistics.at(1));
  const auto estimated_column_statistics_b_a =
      std::dynamic_pointer_cast<const AttributeStatistics<int32_t>>(estimated_statistics_b->column_statistics.at(0));
  const auto estimated_column_statistics_b_b =
      std::dynamic_pointer_cast<const AttributeStatistics<int32_t>>(estimated_statistics_b->column_statistics.at(1));

  ASSERT_TRUE(estimated_column_statistics_a_a);
  ASSERT_TRUE(estimated_column_statistics_a_b);
  ASSERT_TRUE(estimated_column_statistics_b_a);
  ASSERT_TRUE(estimated_column_statistics_b_b);

  EXPECT_TRUE(estimated_column_statistics_a_a->histogram);
  EXPECT_FALSE(estimated_column_statistics_a_b->histogram);
  EXPECT_TRUE(estimated_column_statistics_b_a->histogram);
  EXPECT_FALSE(estimated_column_statistics_b_b->histogram);
}

TEST_F(CardinalityEstimatorTest, PredicateString) {
  const auto input_lqp_a = PredicateNode::make(equals_(g_a, "a"), node_g);
  EXPECT_FLOAT_EQ(estimator.estimate_cardinality(input_lqp_a), 2.5f);

  const auto input_lqp_b = PredicateNode::make(equals_(g_a, "z"), node_g);
  EXPECT_FLOAT_EQ(estimator.estimate_cardinality(input_lqp_b), 2.5f);

  const auto input_lqp_c = PredicateNode::make(greater_than_equals_(g_a, "a"), node_g);
  EXPECT_FLOAT_EQ(estimator.estimate_cardinality(input_lqp_c), 100.0f);

  const auto input_lqp_d = PredicateNode::make(greater_than_equals_(g_a, "m"), node_g);
  EXPECT_FLOAT_EQ(estimator.estimate_cardinality(input_lqp_d), 52.0f);

  const auto input_lqp_e = PredicateNode::make(like_(g_a, "a%"), node_g);
  EXPECT_FLOAT_EQ(estimator.estimate_cardinality(input_lqp_e), 10.0f);

  const auto input_lqp_f = PredicateNode::make(not_like_(g_a, "a%"), node_g);
  EXPECT_FLOAT_EQ(estimator.estimate_cardinality(input_lqp_f), 90.0f);
}

TEST_F(CardinalityEstimatorTest, Projection) {
  // clang-format off
  const auto input_lqp =
  ProjectionNode::make(expression_vector(a_b, add_(a_b, a_a), a_a),
    node_a);
  // clang-format on

  const auto input_table_statistics = node_a->table_statistics();
  const auto result_table_statistics = estimator.estimate_statistics(input_lqp);

  EXPECT_EQ(result_table_statistics->row_count, 100);
  ASSERT_EQ(result_table_statistics->column_statistics.size(), 3);
  EXPECT_EQ(result_table_statistics->column_statistics.at(0), input_table_statistics->column_statistics.at(1));
  EXPECT_TRUE(
      dynamic_cast<const CardinalityEstimator::DummyStatistics*>(&*result_table_statistics->column_statistics.at(1)));
  EXPECT_EQ(result_table_statistics->column_statistics.at(2), input_table_statistics->column_statistics.at(0));
}

TEST_F(CardinalityEstimatorTest, Sort) {
  // clang-format off
  const auto input_lqp =
  SortNode::make(expression_vector(a_b), std::vector<SortMode>{SortMode::Ascending},
                 node_a);
  // clang-format on

  const auto result_table_statistics = estimator.estimate_statistics(input_lqp);
  EXPECT_EQ(result_table_statistics, node_a->table_statistics());
}

TEST_F(CardinalityEstimatorTest, StoredTable) {
  Hyrise::get().storage_manager.add_table("t", load_table("resources/test_data/tbl/int.tbl"));
  EXPECT_EQ(estimator.estimate_cardinality(StoredTableNode::make("t")), 3);
}

TEST_F(CardinalityEstimatorTest, StaticTable) {
  const auto table = load_table("resources/test_data/tbl/int.tbl");
  const auto static_table_node = StaticTableNode::make(table);

  // Case (i): No statistics available, create dummy statistics.
  const auto dummy_statistics = estimator.estimate_statistics(static_table_node);
  EXPECT_FLOAT_EQ(dummy_statistics->row_count, 3.0f);
  ASSERT_EQ(dummy_statistics->column_statistics.size(), 1);
  ASSERT_EQ(dummy_statistics->column_statistics[0]->data_type, DataType::Int);
  EXPECT_TRUE(dynamic_cast<const CardinalityEstimator::DummyStatistics*>(&*dummy_statistics->column_statistics[0]));

  // Case (ii): Statistics available, simply forward them.
  table->set_table_statistics(TableStatistics::from_table(*table));
  const auto forwarded_statistics = estimator.estimate_statistics(static_table_node);
  EXPECT_EQ(forwarded_statistics, table->table_statistics());
}

TEST_F(CardinalityEstimatorTest, Validate) {
  // Test Validate doesn't break the TableStatistics. The CardinalityEstimator is not estimating anything for Validate
  // as there are no statistics available atm to base such an estimation on.

  // clang-format off
  const auto input_lqp =
  ValidateNode::make(
    node_a);
  // clang-format on

  const auto input_table_statistics = node_a->table_statistics();
  const auto result_table_statistics = estimator.estimate_statistics(input_lqp);

  EXPECT_EQ(result_table_statistics->row_count, 100);
  ASSERT_EQ(result_table_statistics->column_statistics.size(), 2);
}

TEST_F(CardinalityEstimatorTest, Union) {
  // Test that UnionNodes sum up the input row counts and return the left input statistics (for now)

  // clang-format off
  const auto input_lqp =
  UnionNode::make(SetOperationMode::Positions,
    node_a,
    node_b);
  // clang-format on

  EXPECT_FLOAT_EQ(estimator.estimate_cardinality(input_lqp), 132.0f);

  const auto result_statistics = estimator.estimate_statistics(input_lqp);

  ASSERT_EQ(result_statistics->column_statistics.size(), 2);
  ASSERT_EQ(result_statistics->column_statistics.at(0), node_a->table_statistics()->column_statistics.at(0));
  ASSERT_EQ(result_statistics->column_statistics.at(1), node_a->table_statistics()->column_statistics.at(1));
}

TEST_F(CardinalityEstimatorTest, NonQueryNodes) {
  // Test that, basically, the CardinalityEstimator doesn't crash when processing non-query nodes. There is not much
  // more to test here

  const auto create_table_lqp = CreateTableNode::make("t", false, node_a);
  EXPECT_EQ(estimator.estimate_cardinality(create_table_lqp), 0.0f);

  const auto prepared_plan = std::make_shared<PreparedPlan>(node_a, std::vector<ParameterID>{});
  const auto create_prepared_plan_lqp = CreatePreparedPlanNode::make("t", prepared_plan);
  EXPECT_EQ(estimator.estimate_cardinality(create_prepared_plan_lqp), 0.0f);

  const auto lqp_view = std::make_shared<LQPView>(
      node_a, std::unordered_map<ColumnID, std::string>{{ColumnID{0}, "x"}, {ColumnID{1}, "y"}});
  const auto create_view_lqp = CreateViewNode::make("v", lqp_view, false);
  EXPECT_EQ(estimator.estimate_cardinality(create_view_lqp), 0.0f);

  const auto update_lqp = UpdateNode::make("t", node_a, node_b);
  EXPECT_EQ(estimator.estimate_cardinality(update_lqp), 0.0f);

  const auto insert_lqp = InsertNode::make("t", node_a);
  EXPECT_EQ(estimator.estimate_cardinality(insert_lqp), 0.0f);

  EXPECT_EQ(estimator.estimate_cardinality(DeleteNode::make(node_a)), 0.0f);
  EXPECT_EQ(estimator.estimate_cardinality(DropViewNode::make("v", false)), 0.0f);
  EXPECT_EQ(estimator.estimate_cardinality(DropTableNode::make("t", false)), 0.0f);
  EXPECT_EQ(estimator.estimate_cardinality(DummyTableNode::make()), 0.0f);
}

// Usually, we assume that we know nothing about predicates getting their values from uncorrelated subqueries and we
// simply forward the input estimations. However, special predicates with subqueries can stem from join rewrites (e.g.,
// JoinToPredicateRewriteRule). We estimate the resulting plans just like we would have done it for a semi-join. The
// following two test cases ensure the correct behavior for the possible rewrites.
TEST_F(CardinalityEstimatorTest, ValueScanWithUncorrelatedSubquery) {
  // Case (i): Predicate column = <subquery>
  // Example query:
  //     SELECT n_name FROM nation WHERE n_regionkey = (SELECT r_regionkey FROM region WHERE r_name = 'ASIA');
  // In this case, SELECT r_regionkey ... is a selection on the primary key. We know it will result in a single value,
  // so using an uncorrelated subquery to get this value is feasible.
  // clang-format off
  const auto subquery =
  ProjectionNode::make(expression_vector(c_y),
    PredicateNode::make(equals_(c_y, value_(2)),
      node_c));
  // clang-format on

  auto lqp = PredicateNode::make(equals_(a_a, lqp_subquery_(subquery)), node_a);

  const auto semi_join_lqp = JoinNode::make(JoinMode::Semi, equals_(a_a, c_y), node_a, subquery);

  EXPECT_FLOAT_EQ(estimator.estimate_cardinality(lqp), estimator.estimate_cardinality(semi_join_lqp));
  EXPECT_LT(estimator.estimate_cardinality(lqp), estimator.estimate_cardinality(node_a));

  // Ensure correlated subqueries are not considered and we forward the input estimates.
  lqp = PredicateNode::make(equals_(a_a, lqp_subquery_(subquery, std::make_pair(ParameterID{0}, a_b))), node_a);

  EXPECT_FLOAT_EQ(estimator.estimate_cardinality(lqp), estimator.estimate_cardinality(node_a));

  // Ensure that any predicate condition other than equals and between still lead to forwarding the input estimates.
  for (const auto predicate_condition :
       {PredicateCondition::LessThan, PredicateCondition::LessThanEquals, PredicateCondition::NotEquals,
        PredicateCondition::GreaterThan, PredicateCondition::GreaterThanEquals}) {
    const auto predicate =
        std::make_shared<BinaryPredicateExpression>(predicate_condition, a_a, lqp_subquery_(subquery));
    lqp = PredicateNode::make(predicate, node_a);

    EXPECT_FLOAT_EQ(estimator.estimate_cardinality(lqp), estimator.estimate_cardinality(node_a));
  }
}

TEST_F(CardinalityEstimatorTest, BetweenScanWithUncorrelatedSubquery) {
  // Case (ii): Predicate column BETWEEN min(<subquery>) and max(<subquery>)
  // Example query:
  //     SELECT SUM(ws_ext_sales_price) FROM web_sales
  //      WHERE ws_sold_date_sk BETWEEN (SELECT MIN(d_date_sk) FROM date_dim WHERE d_year = 2000)
  //                                AND (SELECT MAX(d_date_sk) FROM date_dim WHERE d_year = 2000);
  const auto subquery = PredicateNode::make(between_inclusive_(c_y, value_(0), value_(2)), node_c);

  const auto min_c_y = AggregateNode::make(expression_vector(), expression_vector(min_(c_y)), subquery);

  const auto max_c_y = AggregateNode::make(expression_vector(), expression_vector(max_(c_y)), subquery);

  auto lqp = PredicateNode::make(between_inclusive_(a_a, lqp_subquery_(min_c_y), lqp_subquery_(max_c_y)), node_a);

  const auto semi_join_lqp = JoinNode::make(JoinMode::Semi, equals_(a_a, c_y), node_a, subquery);

  EXPECT_FLOAT_EQ(estimator.estimate_cardinality(lqp), estimator.estimate_cardinality(semi_join_lqp));
  EXPECT_LT(estimator.estimate_cardinality(lqp), estimator.estimate_cardinality(node_a));

  // Ensure that other between predicate conditions behave the same.
  for (const auto predicate_condition :
       {PredicateCondition::BetweenLowerExclusive, PredicateCondition::BetweenUpperExclusive,
        PredicateCondition::BetweenExclusive}) {
    const auto predicate =
        std::make_shared<BetweenExpression>(predicate_condition, a_a, lqp_subquery_(min_c_y), lqp_subquery_(max_c_y));
    lqp = PredicateNode::make(predicate, node_a);
    EXPECT_FLOAT_EQ(estimator.estimate_cardinality(lqp), estimator.estimate_cardinality(semi_join_lqp));
  }

  // Ensure correlated subqueries are not considered and we forward the input estimates.
  // clang-format off
  lqp =
  PredicateNode::make(between_inclusive_(a_a, lqp_subquery_(min_c_y, std::make_pair(ParameterID{0}, a_b)), lqp_subquery_(max_c_y, std::make_pair(ParameterID{0}, a_b))),  // NOLINT(whitespace/line_length)
    node_a);
  // clang-format on

  // Ensure we do not consider the wrong aggregate functions and forward the input estimates.
  lqp = PredicateNode::make(between_inclusive_(a_a, lqp_subquery_(max_c_y), lqp_subquery_(max_c_y)), node_a);
  EXPECT_FLOAT_EQ(estimator.estimate_cardinality(lqp), estimator.estimate_cardinality(node_a));

  lqp = PredicateNode::make(between_inclusive_(a_a, lqp_subquery_(min_c_y), lqp_subquery_(min_c_y)), node_a);
  EXPECT_FLOAT_EQ(estimator.estimate_cardinality(lqp), estimator.estimate_cardinality(node_a));

  // Aggregate functions must be performed on the same column.
  const auto min_c_x = AggregateNode::make(expression_vector(), expression_vector(min_(c_x)), subquery);
  lqp = PredicateNode::make(between_inclusive_(a_a, lqp_subquery_(min_c_x), lqp_subquery_(max_c_y)), node_a);
  EXPECT_FLOAT_EQ(estimator.estimate_cardinality(lqp), estimator.estimate_cardinality(node_a));

  // Aggregate functions must not group the tuples. Otherwise, we do not get the minimum and maximum value for the join
  // key for the underlying node.
  const auto min_c_y_grouped = AggregateNode::make(expression_vector(c_x), expression_vector(min_(c_y)), subquery);
  lqp = PredicateNode::make(between_inclusive_(a_a, lqp_subquery_(min_c_y_grouped), lqp_subquery_(max_c_y)), node_a);
  EXPECT_FLOAT_EQ(estimator.estimate_cardinality(lqp), estimator.estimate_cardinality(node_a));

  // There must not be another operator in between aggregate and origin node. Otherwise, further join keys might be
  // filtered and the predicate is not equivalent to a semi-join with the origin node anymore.
  // clang-format off
  const auto min_c_y_filtered =
  AggregateNode::make(expression_vector(), expression_vector(min_(c_y)),
    PredicateNode::make(not_equals_(c_x, value_(1)),
      subquery));
  // clang-format on
  lqp = PredicateNode::make(between_inclusive_(a_a, lqp_subquery_(min_c_y_filtered), lqp_subquery_(max_c_y)), node_a);
  EXPECT_FLOAT_EQ(estimator.estimate_cardinality(lqp), estimator.estimate_cardinality(node_a));
}

TEST_F(CardinalityEstimatorTest, BetweenScanWithUncorrelatedSubqueryAndProjections) {
  // Similar to BetweenScanWithUncorrelatedSubquery, but with a single AggregateNode for MIN/MAX and two projections.
  // Example query is the same as for that test case:
  //     SELECT SUM(ws_ext_sales_price) FROM web_sales
  //      WHERE ws_sold_date_sk BETWEEN (SELECT MIN(d_date_sk) FROM date_dim WHERE d_year = 2000)
  //                                AND (SELECT MAX(d_date_sk) FROM date_dim WHERE d_year = 2000);
  // clang-format off
  const auto subquery =
  AggregateNode::make(expression_vector(), expression_vector(min_(c_y), max_(c_y)),
    PredicateNode::make(between_inclusive_(c_y, value_(0), value_(2)),
      node_c));
  // clang-format on

  const auto min_c_y = ProjectionNode::make(expression_vector(min_(c_y)), subquery);
  const auto max_c_y = ProjectionNode::make(expression_vector(max_(c_y)), subquery);

  auto lqp = PredicateNode::make(between_inclusive_(a_a, lqp_subquery_(min_c_y), lqp_subquery_(max_c_y)), node_a);

  const auto semi_join_lqp = JoinNode::make(JoinMode::Semi, equals_(a_a, c_y), node_a, subquery->left_input());

  EXPECT_FLOAT_EQ(estimator.estimate_cardinality(lqp), estimator.estimate_cardinality(semi_join_lqp));
  EXPECT_LT(estimator.estimate_cardinality(lqp), estimator.estimate_cardinality(node_a));

  // Ensure that other between predicate conditions behave the same.
  for (const auto predicate_condition :
       {PredicateCondition::BetweenLowerExclusive, PredicateCondition::BetweenUpperExclusive,
        PredicateCondition::BetweenExclusive}) {
    const auto predicate =
        std::make_shared<BetweenExpression>(predicate_condition, a_a, lqp_subquery_(min_c_y), lqp_subquery_(max_c_y));
    lqp = PredicateNode::make(predicate, node_a);
    EXPECT_FLOAT_EQ(estimator.estimate_cardinality(lqp), estimator.estimate_cardinality(semi_join_lqp));
  }

  // Input nodes must be ProjectionNodes.
  const auto min_c_y_alias = AliasNode::make(expression_vector(min_(c_y)), std::vector<std::string>{"foo"}, subquery);
  lqp = PredicateNode::make(between_inclusive_(a_a, lqp_subquery_(min_c_y_alias), lqp_subquery_(max_c_y)), node_a);
  EXPECT_FLOAT_EQ(estimator.estimate_cardinality(lqp), estimator.estimate_cardinality(node_a));

  // Common node must be AggregateNode.
  const auto union_node = UnionNode::make(SetOperationMode::All, subquery, subquery);
  min_c_y->set_left_input(union_node);
  max_c_y->set_left_input(union_node);
  EXPECT_FLOAT_EQ(estimator.estimate_cardinality(lqp), estimator.estimate_cardinality(node_a));

  // Aggregate node must not group the tuples.
  const auto aggregate_node = AggregateNode::make(expression_vector(c_x), expression_vector(min_(c_y), max_(c_y)));
  min_c_y->set_left_input(aggregate_node);
  max_c_y->set_left_input(aggregate_node);
  EXPECT_FLOAT_EQ(estimator.estimate_cardinality(lqp), estimator.estimate_cardinality(node_a));
}

TEST_F(CardinalityEstimatorTest, WindowNode) {
  auto frame_description = FrameDescription{FrameType::Range, FrameBound{0, FrameBoundType::Preceding, true},
                                            FrameBound{0, FrameBoundType::CurrentRow, false}};
  const auto window =
      window_(expression_vector(), expression_vector(), std::vector<SortMode>{}, std::move(frame_description));
  const auto lqp = WindowNode::make(min_(a_a, window), node_a);

  const auto input_table_statistics = node_a->table_statistics();
  const auto result_table_statistics = estimator.estimate_statistics(lqp);

  EXPECT_EQ(result_table_statistics->row_count, 100);
  ASSERT_EQ(result_table_statistics->column_statistics.size(), 3);
  EXPECT_EQ(result_table_statistics->column_statistics.at(0), input_table_statistics->column_statistics.at(0));
  EXPECT_EQ(result_table_statistics->column_statistics.at(1), input_table_statistics->column_statistics.at(1));
  EXPECT_TRUE(
      dynamic_cast<const CardinalityEstimator::DummyStatistics*>(&*result_table_statistics->column_statistics.at(2)));
}

TEST_F(CardinalityEstimatorTest, StatisticsCaching) {
  const auto predicate_node_1 = PredicateNode::make(greater_than_(a_a, 50), node_a);

  // Enable statistics caching.
  estimator.guarantee_bottom_up_construction(predicate_node_1);
  const auto& statistics_cache = estimator.cardinality_estimation_cache.statistics_by_lqp;
  ASSERT_TRUE(statistics_cache);
  EXPECT_TRUE(statistics_cache->empty());

  // Estimate the cardinality of a node with statistics caching.
  estimator.estimate_cardinality(predicate_node_1);
  EXPECT_EQ(statistics_cache->size(), 2);
  EXPECT_TRUE(statistics_cache->contains(node_a));
  EXPECT_TRUE(statistics_cache->contains(predicate_node_1));

  // Estimate the cardinality of a node without statistics caching.
  const auto predicate_node_2 = PredicateNode::make(less_than_(a_a, 55), node_a);
  estimator.estimate_cardinality(predicate_node_2, false);
  EXPECT_EQ(statistics_cache->size(), 2);
  EXPECT_FALSE(statistics_cache->contains(predicate_node_2));
}

<<<<<<< HEAD
TEST_F(CardinalityEstimatorTest, StatisticsPruning) {
  // clang-format off
  const auto lqp =
  PredicateNode::make(greater_than_(a_a, 50),
    ProjectionNode::make(expression_vector(add_(a_a, 1), a_a, a_b, b_a, b_b),
      JoinNode::make(JoinMode::Inner, equals_(a_b, b_a),
        node_a,
        node_b)));
  // clang-format on

  // Pruning without caching is not permitted.
  EXPECT_THROW(estimator.prune_unused_statistics(), std::logic_error);
  EXPECT_FALSE(estimator.cardinality_estimation_cache.statistics_by_lqp);
  EXPECT_FALSE(estimator.cardinality_estimation_cache.required_column_expressions);

  // Ensure unset required expressions are noticed.
  if constexpr (HYRISE_DEBUG) {
    // Because the cardinality estimator collects the required columns during estimation, we sneak in empty cached
    // statistics.
    estimator.guarantee_bottom_up_construction(node_a);
    estimator.estimate_cardinality(node_a);
    estimator.estimate_cardinality(node_b);
    EXPECT_THROW(estimator.estimate_statistics(lqp), std::logic_error);
    const auto projection = lqp->left_input();
    lqp->set_left_input(node_a);
    EXPECT_THROW(estimator.estimate_statistics(lqp), std::logic_error);
    lqp->set_left_input(projection);
    estimator.cardinality_estimation_cache.statistics_by_lqp.reset();
    estimator.cardinality_estimation_cache.required_column_expressions.reset();
  }

  // Guaranteeing bottom-up construction (i.e., allowing caching) should enable staistics pruning and set the LQP in the
  // cache. The required columns are not populated, yet.
  // populate the set of required columns.
  estimator.guarantee_bottom_up_construction(lqp);
  EXPECT_TRUE(estimator.cardinality_estimation_cache.statistics_by_lqp);
  EXPECT_EQ(estimator.cardinality_estimation_cache.lqp, lqp);
  ASSERT_TRUE(estimator.cardinality_estimation_cache.required_column_expressions);
  ASSERT_TRUE(estimator.cardinality_estimation_cache.required_column_expressions->empty());

  // Estimate with caching.
  auto statistics = estimator.estimate_statistics(lqp);
  ASSERT_EQ(statistics->column_statistics.size(), 5);
  EXPECT_TRUE(dynamic_cast<const CardinalityEstimator::DummyStatistics*>(&*statistics->column_statistics[0]));
  EXPECT_TRUE(dynamic_cast<const AttributeStatistics<int32_t>*>(&*statistics->column_statistics[1]));
  EXPECT_TRUE(dynamic_cast<const AttributeStatistics<int32_t>*>(&*statistics->column_statistics[2]));
  EXPECT_TRUE(dynamic_cast<const AttributeStatistics<int32_t>*>(&*statistics->column_statistics[3]));
  EXPECT_TRUE(dynamic_cast<const CardinalityEstimator::DummyStatistics*>(&*statistics->column_statistics[4]));

  // After invocation, the required columns should be populated, and the LQP should be unset in the cache again.
  EXPECT_EQ(estimator.cardinality_estimation_cache.required_column_expressions->size(), 3);
  EXPECT_TRUE(estimator.cardinality_estimation_cache.required_column_expressions->contains(a_a));
  EXPECT_TRUE(estimator.cardinality_estimation_cache.required_column_expressions->contains(a_b));
  EXPECT_TRUE(estimator.cardinality_estimation_cache.required_column_expressions->contains(b_a));
  EXPECT_FALSE(estimator.cardinality_estimation_cache.required_column_expressions->contains(b_b));
  EXPECT_FALSE(estimator.cardinality_estimation_cache.lqp);
}

TEST_F(CardinalityEstimatorTest, StatisticsPruningWithPrunedColumns) {
  const auto table_u = load_table("resources/test_data/tbl/all_data_types_sorted.tbl");
  const auto node_u = StaticTableNode::make(table_u);

  // clang-format off
  const auto lqp_u =
  PredicateNode::make(greater_than_(lqp_column_(node_u, ColumnID{2}), 0),
    PredicateNode::make(greater_than_(lqp_column_(node_u, ColumnID{6}), 0.0),
      PredicateNode::make(greater_than_(lqp_column_(node_u, ColumnID{8}), "0"),
        node_u)));
  // clang-format on

  // Round one: node_u does not have base statistics. All statistics are dummy statistics.
  const auto lqp_u_dummy_statistics = estimator.estimate_statistics(lqp_u);
  for (const auto& statistics : lqp_u_dummy_statistics->column_statistics) {
    EXPECT_TRUE(dynamic_cast<const CardinalityEstimator::DummyStatistics*>(&*statistics));
  }

  // Adding the table to the StorageManager creates statistics.
  Hyrise::get().storage_manager.add_table("table_u", table_u);
  EXPECT_TRUE(table_u->table_statistics());

  // Round two: The node has input statistics. There should not be statistics for pruned and unused columns. We only
  // used predicates that select all tuples, thus, the input statistics should be forwared for used columns.
  // For node_u, no columns are pruned. However, only columns 2, 6, and 8 are used.
  estimator.guarantee_bottom_up_construction(lqp_u);
  const auto lqp_u_statistics = estimator.estimate_statistics(lqp_u);
  ASSERT_EQ(lqp_u_statistics->column_statistics.size(), 10);
  const auto& table_u_statistics = table_u->table_statistics()->column_statistics;
  EXPECT_TRUE(dynamic_cast<const CardinalityEstimator::DummyStatistics*>(&*lqp_u_statistics->column_statistics[0]));
  EXPECT_TRUE(dynamic_cast<const CardinalityEstimator::DummyStatistics*>(&*lqp_u_statistics->column_statistics[1]));
  EXPECT_EQ(lqp_u_statistics->column_statistics[2], table_u_statistics[2]);
  EXPECT_TRUE(dynamic_cast<const CardinalityEstimator::DummyStatistics*>(&*lqp_u_statistics->column_statistics[3]));
  EXPECT_TRUE(dynamic_cast<const CardinalityEstimator::DummyStatistics*>(&*lqp_u_statistics->column_statistics[4]));
  EXPECT_TRUE(dynamic_cast<const CardinalityEstimator::DummyStatistics*>(&*lqp_u_statistics->column_statistics[5]));
  EXPECT_EQ(lqp_u_statistics->column_statistics[6], table_u_statistics[6]);
  EXPECT_TRUE(dynamic_cast<const CardinalityEstimator::DummyStatistics*>(&*lqp_u_statistics->column_statistics[7]));
  EXPECT_EQ(lqp_u_statistics->column_statistics[8], table_u_statistics[8]);
  EXPECT_TRUE(dynamic_cast<const CardinalityEstimator::DummyStatistics*>(&*lqp_u_statistics->column_statistics[9]));

  // Create the same query as for the StaticTableNode, but with pruned columns.
  const auto node_v = StoredTableNode::make("table_u");
  const auto pruned_column_ids = std::vector{{ColumnID{1}, ColumnID{3}, ColumnID{4}, ColumnID{7}, ColumnID{9}}};
  node_v->set_pruned_column_ids(pruned_column_ids);

  // clang-format off
  const auto lqp_v =
  PredicateNode::make(greater_than_(lqp_column_(node_v, ColumnID{2}), 0),
    PredicateNode::make(greater_than_(lqp_column_(node_v, ColumnID{6}), 0.0),
      PredicateNode::make(greater_than_(lqp_column_(node_v, ColumnID{8}), "0"),
        node_v)));
  // clang-format on

  // For node_v, columns 1, 3, 4, 7, and 9 have been pruned. Thus, columns 0, 2, 5, 6 and 8 remain, of which 2, 6, and
  // 8 are used.
  estimator.guarantee_bottom_up_construction(lqp_v);
  const auto lqp_v_statistics = estimator.estimate_statistics(lqp_v);
  ASSERT_EQ(lqp_v_statistics->column_statistics.size(), 5);
  EXPECT_TRUE(dynamic_cast<const CardinalityEstimator::DummyStatistics*>(&*lqp_v_statistics->column_statistics[0]));
  EXPECT_EQ(lqp_v_statistics->column_statistics[1], table_u_statistics[2]);
  EXPECT_TRUE(dynamic_cast<const CardinalityEstimator::DummyStatistics*>(&*lqp_v_statistics->column_statistics[2]));
  EXPECT_EQ(lqp_v_statistics->column_statistics[3], table_u_statistics[6]);
  EXPECT_EQ(lqp_v_statistics->column_statistics[4], table_u_statistics[8]);

  // clang-format off
  const auto lqp_d =
  PredicateNode::make(greater_than_(d_c, 0),
    node_d);
  // clang-format on

  // For node_d, column 0 is pruned and column 2 is used.
  node_d->set_pruned_column_ids({ColumnID{0}});
  estimator.guarantee_bottom_up_construction(lqp_d);
  const auto lqp_d_statistics = estimator.estimate_statistics(lqp_d);
  const auto node_d_statistics = node_d->table_statistics();
  ASSERT_EQ(lqp_d_statistics->column_statistics.size(), 2);
  EXPECT_TRUE(dynamic_cast<const CardinalityEstimator::DummyStatistics*>(&*lqp_d_statistics->column_statistics[0]));
  EXPECT_EQ(lqp_d_statistics->column_statistics[1], node_d_statistics->column_statistics[2]);
}

TEST_F(CardinalityEstimatorTest, CheckRequiredStatistics) {
  // Fail if required statistics are not present. Exceptions are if the statistics are not for a column (but, e.g.,
  // for an aggregation) or no statistics are provided at all (e.g., for a StaticTableNode).

  const auto table_u = load_table("resources/test_data/tbl/int_float_double_string.tbl");
  Hyrise::get().storage_manager.add_table("table_u", table_u);
  // After adding to the StorageManager, the table should have statistics.
  const auto table_u_statistics = table_u->table_statistics();
  ASSERT_TRUE(table_u_statistics);
  const auto node_u = StoredTableNode::make("table_u");
  const auto u_a = node_u->get_column("i");
  const auto u_b = node_u->get_column("f");
  const auto u_d = node_u->get_column("s");

  const auto table_v = load_table("resources/test_data/tbl/int_float.tbl");
  const auto node_v = StaticTableNode::make(table_v);
  const auto v_a = lqp_column_(node_v, ColumnID{0});

  // The LQP's output expressions look like this: e_a, e_b, u_a, u_b, min_(u_d), v_a, b_b.
  // clang-format off
  const auto lqp =
  JoinNode::make(JoinMode::Inner, equals_(e_a, u_a),
    node_e,
    JoinNode::make(JoinMode::Inner, equals_(u_b, v_a),
      AggregateNode::make(expression_vector(u_a, u_b), expression_vector(min_(u_d)),
        node_u),
      node_v));
  // clang-format off

  // Create input table statistics.
  auto column_statistics = std::vector<std::shared_ptr<const BaseAttributeStatistics>>(7);
  column_statistics[1] = node_e->table_statistics()->column_statistics[1];
  column_statistics[2] = table_u_statistics->column_statistics[0];
  column_statistics[3] = std::make_shared<CardinalityEstimator::DummyStatistics>(DataType::Float);
  column_statistics[4] = std::make_shared<CardinalityEstimator::DummyStatistics>(DataType::String);
  column_statistics[5] = std::make_shared<CardinalityEstimator::DummyStatistics>(DataType::Int);
  column_statistics[6] = std::make_shared<CardinalityEstimator::DummyStatistics>(DataType::Float);
  const auto statistics = std::make_shared<TableStatistics>(std::move(column_statistics), 123);

  // First statistics object is nullptr.
  EXPECT_THROW(estimator.check_required_statistics(ColumnID{0}, lqp, statistics), std::logic_error);
  // Second statistics object is present.
  estimator.check_required_statistics(ColumnID{1}, lqp, statistics);
  // Third statistics object is present.
  estimator.check_required_statistics(ColumnID{2}, lqp, statistics);
  // Fourth statistics object is dummy, but there is a base statistics object.
  EXPECT_THROW(estimator.check_required_statistics(ColumnID{3}, lqp, statistics), std::logic_error);
  // Fifth statistics object is dummy, but it is not an LQPColumnExpression.
  estimator.check_required_statistics(ColumnID{4}, lqp, statistics);
  // Sixth statistics object is dummy, but there are no base statistics for this input.
  estimator.check_required_statistics(ColumnID{5}, lqp, statistics);
  // Seventh statistics object is dummy, but there are no base statistics for this input.
  estimator.check_required_statistics(ColumnID{6}, lqp, statistics);

  // Estimation should work anyway.
  estimator.guarantee_bottom_up_construction(lqp);
  estimator.estimate_cardinality(lqp);
}

=======
>>>>>>> 405cfa7d
TEST_F(CardinalityEstimatorTest, EstimationsOnDummyStatistics) {
  // In some cases, there are no statistics available when we want to perform estimations, e.g., because they happen
  // to be on the result of an aggregation. Ensure that everything works out then. We do not care about the estimation
  // results here.

  // clang-format off
  const auto lqp =
  PredicateNode::make(between_inclusive_(count_(c_y), 37, 72),
    PredicateNode::make(less_than_(min_(d_b), 24),
      PredicateNode::make(equals_(min_(d_b), avg_(d_c)),
        PredicateNode::make(greater_than_(min_(d_b), a_b),
          PredicateNode::make(less_than_(a_a, avg_(d_c)),
            JoinNode::make(JoinMode::Inner, equals_(sum_(a_b), b_a),
              JoinNode::make(JoinMode::Inner, equals_(c_x, sum_(a_b)),
                JoinNode::make(JoinMode::Inner, equals_(sum_(a_b), min_(d_b)),
                  AggregateNode::make(expression_vector(a_a), expression_vector(sum_(a_b)),
                    node_a),
                  AggregateNode::make(expression_vector(d_a), expression_vector(min_(d_b), avg_(d_c)),
                    node_d)),
                AggregateNode::make(expression_vector(c_x), expression_vector(count_(c_y)),
                  node_c)),
              node_b))))));
  // clang-format on

  estimator.estimate_cardinality(lqp);
}

TEST_F(CardinalityEstimatorTest, DummyStatistics) {
  const auto dummy_statistics = std::make_shared<CardinalityEstimator::DummyStatistics>(DataType::Int);

  EXPECT_EQ(dummy_statistics->data_type, DataType::Int);

  // Dummy statistics forward themselves when scaled.
  EXPECT_EQ(dummy_statistics->scaled(0.2f), dummy_statistics);

  // They cannot be used for actual estimations.
  EXPECT_THROW(dummy_statistics->sliced(PredicateCondition::Equals, 1), std::logic_error);
  EXPECT_THROW(dummy_statistics->pruned(123, PredicateCondition::Equals, 1), std::logic_error);

  auto stream = std::stringstream{};
  stream << *dummy_statistics;
  EXPECT_EQ(stream.str(), "DummyStatistics");
}

}  // namespace hyrise<|MERGE_RESOLUTION|>--- conflicted
+++ resolved
@@ -155,15 +155,9 @@
   ASSERT_EQ(result_table_statistics->column_statistics.size(), 3);
   EXPECT_EQ(result_table_statistics->column_statistics.at(0), input_table_statistics->column_statistics.at(1));
   EXPECT_TRUE(
-<<<<<<< HEAD
-      dynamic_cast<const CardinalityEstimator::DummyStatistics*>(&*result_table_statistics->column_statistics.at(2)));
-  EXPECT_TRUE(
-      dynamic_cast<const CardinalityEstimator::DummyStatistics*>(&*result_table_statistics->column_statistics.at(1)));
-=======
       dynamic_cast<const CardinalityEstimator::DummyStatistics*>(&*result_table_statistics->column_statistics.at(1)));
   EXPECT_TRUE(
       dynamic_cast<const CardinalityEstimator::DummyStatistics*>(&*result_table_statistics->column_statistics.at(2)));
->>>>>>> 405cfa7d
 }
 
 TEST_F(CardinalityEstimatorTest, Alias) {
@@ -1122,7 +1116,6 @@
   EXPECT_FALSE(statistics_cache->contains(predicate_node_2));
 }
 
-<<<<<<< HEAD
 TEST_F(CardinalityEstimatorTest, StatisticsPruning) {
   // clang-format off
   const auto lqp =
@@ -1320,8 +1313,6 @@
   estimator.estimate_cardinality(lqp);
 }
 
-=======
->>>>>>> 405cfa7d
 TEST_F(CardinalityEstimatorTest, EstimationsOnDummyStatistics) {
   // In some cases, there are no statistics available when we want to perform estimations, e.g., because they happen
   // to be on the result of an aggregation. Ensure that everything works out then. We do not care about the estimation
