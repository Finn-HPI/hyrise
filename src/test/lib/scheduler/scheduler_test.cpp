#include <chrono>
#include <memory>
#include <thread>
#include <utility>
#include <vector>

#include "base_test.hpp"
#include "expression/binary_predicate_expression.hpp"
#include "expression/expression_functional.hpp"
#include "hyrise.hpp"
#include "operators/get_table.hpp"
#include "operators/table_scan.hpp"
#include "scheduler/immediate_execution_scheduler.hpp"
#include "scheduler/job_task.hpp"
#include "scheduler/node_queue_scheduler.hpp"
#include "scheduler/operator_task.hpp"
#include "scheduler/shutdown_task.hpp"
#include "scheduler/task_queue.hpp"

namespace hyrise {

using namespace expression_functional;  // NOLINT(build/namespaces)

class SchedulerTest : public BaseTest {
 protected:
  void stress_linear_dependencies(std::atomic_uint32_t& counter) {
    const auto task1 = std::make_shared<JobTask>([&]() {
<<<<<<< HEAD
      auto current_value = 0u;
=======
      auto current_value = uint32_t{0};
>>>>>>> b36880c0
      auto successful = counter.compare_exchange_strong(current_value, 1);
      ASSERT_TRUE(successful);
    });
    const auto task2 = std::make_shared<JobTask>([&]() {
<<<<<<< HEAD
      auto current_value = 1u;
=======
      auto current_value = uint32_t{1};
>>>>>>> b36880c0
      auto successful = counter.compare_exchange_strong(current_value, 2);
      ASSERT_TRUE(successful);
    });
    const auto task3 = std::make_shared<JobTask>([&]() {
<<<<<<< HEAD
      auto current_value = 2u;
=======
      auto current_value = uint32_t{2};
>>>>>>> b36880c0
      auto successful = counter.compare_exchange_strong(current_value, 3);
      ASSERT_TRUE(successful);
    });

    task1->set_as_predecessor_of(task2);
    task2->set_as_predecessor_of(task3);

    task3->schedule();
    task1->schedule();
    task2->schedule();

    Hyrise::get().scheduler()->finish();
  }

  void stress_multiple_dependencies(std::atomic_uint32_t& counter) {
    const auto task1 = std::make_shared<JobTask>([&]() {
      counter += 1;
    });
    const auto task2 = std::make_shared<JobTask>([&]() {
      counter += 2;
    });
    const auto task3 = std::make_shared<JobTask>([&]() {
<<<<<<< HEAD
      auto current_value = 3u;
=======
      auto current_value = uint32_t{3};
>>>>>>> b36880c0
      auto successful = counter.compare_exchange_strong(current_value, 4);
      ASSERT_TRUE(successful);
    });

    task1->set_as_predecessor_of(task3);
    task2->set_as_predecessor_of(task3);

    task3->schedule();
    task1->schedule();
    task2->schedule();

    Hyrise::get().scheduler()->finish();
  }

  void stress_diamond_dependencies(std::atomic_uint32_t& counter) {
    const auto task1 = std::make_shared<JobTask>([&]() {
<<<<<<< HEAD
      auto current_value = 0u;
=======
      auto current_value = uint32_t{0};
>>>>>>> b36880c0
      auto successful = counter.compare_exchange_strong(current_value, 1);
      ASSERT_TRUE(successful);
    });
    const auto task2 = std::make_shared<JobTask>([&]() {
      counter += 2;
    });
    const auto task3 = std::make_shared<JobTask>([&]() {
      counter += 3;
    });
    const auto task4 = std::make_shared<JobTask>([&]() {
<<<<<<< HEAD
      auto current_value = 6u;
=======
      auto current_value = uint32_t{6};
>>>>>>> b36880c0
      auto successful = counter.compare_exchange_strong(current_value, 7);
      ASSERT_TRUE(successful);
    });

    task1->set_as_predecessor_of(task2);
    task1->set_as_predecessor_of(task3);
    task2->set_as_predecessor_of(task4);
    task3->set_as_predecessor_of(task4);

    task4->schedule();
    task3->schedule();
    task1->schedule();
    task2->schedule();

    Hyrise::get().scheduler()->finish();
  }

  void increment_counter_in_subtasks(std::atomic_uint32_t& counter) {
    auto tasks = std::vector<std::shared_ptr<AbstractTask>>{};
    for (auto outer_counter = size_t{0}; outer_counter < 10; ++outer_counter) {
      auto task = std::make_shared<JobTask>([&]() {
        auto jobs = std::vector<std::shared_ptr<AbstractTask>>{};
        for (auto inner_counter = size_t{0}; inner_counter < 3; ++inner_counter) {
          auto job = std::make_shared<JobTask>([&]() {
            ++counter;
          });

          job->schedule();
          jobs.emplace_back(job);
        }

        Hyrise::get().scheduler()->wait_for_tasks(jobs);
      });
      task->schedule();
      tasks.emplace_back(task);
    }
  }

  static void group_tasks(std::shared_ptr<NodeQueueScheduler>& node_queue_scheduler, const std::vector<std::shared_ptr<AbstractTask>>& tasks, const size_t group_count) {
    node_queue_scheduler->_group_tasks(tasks, group_count);
  }
};

/**
 * Schedule some tasks with subtasks, make sure all of them finish
 */
TEST_F(SchedulerTest, BasicTest) {
  Hyrise::get().topology.use_fake_numa_topology(8, 4);
  Hyrise::get().set_scheduler(std::make_shared<NodeQueueScheduler>());

  auto counter = std::atomic_uint32_t{0};

  increment_counter_in_subtasks(counter);

  Hyrise::get().scheduler()->finish();

  ASSERT_EQ(counter, 30);

  Hyrise::get().set_scheduler(std::make_shared<ImmediateExecutionScheduler>());
}

TEST_F(SchedulerTest, BasicTestWithoutScheduler) {
  auto counter = std::atomic_uint32_t{0};
  increment_counter_in_subtasks(counter);
  ASSERT_EQ(counter, 30);
}

TEST_F(SchedulerTest, LinearDependenciesWithScheduler) {
  Hyrise::get().topology.use_fake_numa_topology(8, 4);
  Hyrise::get().set_scheduler(std::make_shared<NodeQueueScheduler>());

<<<<<<< HEAD
  std::atomic_uint32_t counter{0};

  stress_linear_dependencies(counter);

  Hyrise::get().scheduler()->finish();

=======
  auto counter = std::atomic_uint32_t{0};

  stress_linear_dependencies(counter);

>>>>>>> b36880c0
  ASSERT_EQ(counter, 3);
}

TEST_F(SchedulerTest, GroupingSingleWorker) {
  // Tests the grouping described in AbstractScheduler::schedule_and_wait_for_tasks and
  // NodeQueueScheduler::_group_tasks. We check that tasks of each group are executed in order. Note that the execution
  // of groups might happen interleaved as workers use randomness (see worker.cpp).
  Hyrise::get().topology.use_fake_numa_topology(1, 1);
  auto node_queue_scheduler = std::make_shared<NodeQueueScheduler>();
  Hyrise::get().set_scheduler(node_queue_scheduler);

<<<<<<< HEAD
  for (const auto task_count : std::vector<size_t>{17, 50, 51, 52, 53, 54, 55, 56, 97, 111, 2'000}) {
    for (const auto group_count : std::vector<size_t>{1, 2, 3, 4, 5, 6, 7, 8, 9, 10, 11, 13, 15}) {
      auto tasks = std::vector<std::shared_ptr<AbstractTask>>{};
      auto start_offset = size_t{0};
      auto expected_task_id = size_t{0};

      for (auto task_id = size_t{0}; task_id < task_count; ++task_id) {
        tasks.emplace_back(std::make_shared<JobTask>([&, task_id] {
          if (expected_task_id >= task_count) {
            ++start_offset;
            expected_task_id = start_offset;
          }

          // EXPECT_EQ(expected_task_id, task_id);

          if (expected_task_id != task_id)
            // std::cerr << "       Comparing expected: " << expected_task_id << " and actual: " << task_id << "\n";
          // else
            std::cerr << "ERROR: Comparing expected: " << expected_task_id << " and actual: " << task_id << "\n";
          expected_task_id += group_count;
        }));
      }

      group_tasks(node_queue_scheduler, tasks, group_count);
      node_queue_scheduler->schedule_tasks(tasks);
      node_queue_scheduler->wait_for_tasks(tasks);
    }
  }
}

TEST_F(SchedulerTest, GroupingMultipleWorkers) {
  auto node_queue_scheduler = std::make_shared<NodeQueueScheduler>();
  Hyrise::get().set_scheduler(node_queue_scheduler);

  const auto worker_count = node_queue_scheduler->workers().size();
  std::cerr << "worker count " << worker_count << "\n";
  if (worker_count < 2) {
    GTEST_SKIP();
  }

  const auto multiplier = 1'000;
  const auto task_count = multiplier * worker_count;

  for (const auto group_count : std::vector<size_t>{1, 2, 3, 4, 5, 6, 7, 8, 9, 10, 11, 13, 15}) {
    auto output_counter = std::atomic<size_t>{0};
    auto concurrently_processed_groups = std::atomic<int64_t>{0};

    auto tasks = std::vector<std::shared_ptr<AbstractTask>>{};

    for (auto task_id = size_t{0}; task_id < task_count; ++task_id) {
      tasks.emplace_back(std::make_shared<JobTask>([&] {
        ++output_counter;
        const auto active_groups = ++concurrently_processed_groups;
        ASSERT_LE(active_groups, group_count);
        --concurrently_processed_groups;
      }));
    }

    group_tasks(node_queue_scheduler, tasks, group_count);
    node_queue_scheduler->schedule_tasks(tasks);
    node_queue_scheduler->wait_for_tasks(tasks);

    EXPECT_EQ(output_counter, task_count);
  }
=======
  const auto task_count = 5'000;

  auto previous_task_id_per_group = std::vector<size_t>(NodeQueueScheduler::NUM_GROUPS, 0);
  auto tasks = std::vector<std::shared_ptr<AbstractTask>>{};

  for (auto task_id = size_t{0}; task_id < task_count; ++task_id) {
    tasks.emplace_back(std::make_shared<JobTask>([&, task_id] {
      const auto group_id = task_id % NodeQueueScheduler::NUM_GROUPS;
      const auto prev_task_id = previous_task_id_per_group[group_id];
      if (prev_task_id > 0) {
        EXPECT_EQ(prev_task_id + NodeQueueScheduler::NUM_GROUPS, task_id);
      }
      previous_task_id_per_group[group_id] = task_id;
    }));
  }

  Hyrise::get().scheduler()->schedule_and_wait_for_tasks(tasks);
  Hyrise::get().scheduler()->finish();
>>>>>>> b36880c0
}

TEST_F(SchedulerTest, MultipleDependenciesWithScheduler) {
  Hyrise::get().topology.use_fake_numa_topology(8, 4);
  Hyrise::get().set_scheduler(std::make_shared<NodeQueueScheduler>());

<<<<<<< HEAD
  std::atomic_uint32_t counter{0};

  stress_multiple_dependencies(counter);

  Hyrise::get().scheduler()->finish();

=======
  auto counter = std::atomic_uint32_t{0};

  stress_multiple_dependencies(counter);

>>>>>>> b36880c0
  ASSERT_EQ(counter, 4);
}

TEST_F(SchedulerTest, DiamondDependenciesWithScheduler) {
  Hyrise::get().topology.use_fake_numa_topology(8, 4);
  Hyrise::get().set_scheduler(std::make_shared<NodeQueueScheduler>());

  auto counter = std::atomic_uint32_t{0};

  stress_diamond_dependencies(counter);

<<<<<<< HEAD
  Hyrise::get().scheduler()->finish();

=======
>>>>>>> b36880c0
  ASSERT_EQ(counter, 7);
}

TEST_F(SchedulerTest, LinearDependenciesWithoutScheduler) {
<<<<<<< HEAD
  std::atomic_uint32_t counter{0};
=======
  auto counter = std::atomic_uint32_t{0};
>>>>>>> b36880c0
  stress_linear_dependencies(counter);
  ASSERT_EQ(counter, 3);
}

TEST_F(SchedulerTest, MultipleDependenciesWithoutScheduler) {
<<<<<<< HEAD
  std::atomic_uint32_t counter{0};
=======
  auto counter = std::atomic_uint32_t{0};
>>>>>>> b36880c0
  stress_multiple_dependencies(counter);
  ASSERT_EQ(counter, 4);
}

TEST_F(SchedulerTest, DiamondDependenciesWithoutScheduler) {
  auto counter = std::atomic_uint32_t{0};
  stress_diamond_dependencies(counter);
  ASSERT_EQ(counter, 7);
<<<<<<< HEAD
=======
}

TEST_F(SchedulerTest, PassAllDependencies) {
  const auto task1 = std::make_shared<JobTask>([&]() {});
  const auto task2 = std::make_shared<JobTask>([&]() {});
  const auto task3 = std::make_shared<JobTask>([&]() {});

  task1->set_as_predecessor_of(task2);
  task2->set_as_predecessor_of(task3);

  const auto tasks = std::vector<std::shared_ptr<AbstractTask>>{task1, task2};
  ASSERT_THROW(Hyrise::get().scheduler()->schedule_and_wait_for_tasks(tasks), std::logic_error);
>>>>>>> b36880c0
}

TEST_F(SchedulerTest, MultipleOperators) {
  Hyrise::get().topology.use_fake_numa_topology(8, 4);
  Hyrise::get().set_scheduler(std::make_shared<NodeQueueScheduler>());

  const auto test_table = load_table("resources/test_data/tbl/int_float.tbl", ChunkOffset{2});
  Hyrise::get().storage_manager.add_table("table", test_table);

  const auto gt = std::make_shared<GetTable>("table");
  const auto a = PQPColumnExpression::from_table(*test_table, ColumnID{0});
  const auto ts = std::make_shared<TableScan>(gt, greater_than_equals_(a, 1234));

  const auto gt_task = std::make_shared<OperatorTask>(gt);
  const auto ts_task = std::make_shared<OperatorTask>(ts);
  gt_task->set_as_predecessor_of(ts_task);

  gt_task->schedule();
  ts_task->schedule();

  Hyrise::get().scheduler()->wait_for_all_tasks();

  const auto expected_result = load_table("resources/test_data/tbl/int_float_filtered2.tbl", ChunkOffset{1});
  EXPECT_TABLE_EQ_UNORDERED(ts->get_output(), expected_result);
}

TEST_F(SchedulerTest, VerifyTaskQueueSetup) {
  if (std::thread::hardware_concurrency() < 4) {
    // If the machine has less than 4 cores, the calls to use_non_numa_topology() below will implicitly reduce the
    // worker count to the number of cores, therefore failing the assertions.
    GTEST_SKIP();
  }

  Hyrise::get().topology.use_non_numa_topology(4);
  Hyrise::get().set_scheduler(std::make_shared<NodeQueueScheduler>());
  EXPECT_EQ(1, Hyrise::get().scheduler()->queues().size());

  Hyrise::get().topology.use_fake_numa_topology(4);
  Hyrise::get().set_scheduler(std::make_shared<NodeQueueScheduler>());
  EXPECT_EQ(4, Hyrise::get().scheduler()->queues().size());

  Hyrise::get().topology.use_fake_numa_topology(4, 2);
  Hyrise::get().set_scheduler(std::make_shared<NodeQueueScheduler>());
  EXPECT_EQ(2, Hyrise::get().scheduler()->queues().size());

  Hyrise::get().topology.use_fake_numa_topology(4, 4);
  Hyrise::get().set_scheduler(std::make_shared<NodeQueueScheduler>());
  EXPECT_EQ(1, Hyrise::get().scheduler()->queues().size());

  Hyrise::get().scheduler()->finish();
}

TEST_F(SchedulerTest, TaskToNodeAssignment) {
  if (std::thread::hardware_concurrency() < 2) {
    GTEST_SKIP();
  }

  Hyrise::get().topology.use_fake_numa_topology(2, 1);
  const auto node_queue_scheduler = std::make_shared<NodeQueueScheduler>();
  Hyrise::get().set_scheduler(node_queue_scheduler);
  EXPECT_EQ(2, node_queue_scheduler->queues().size());

  const auto task_1 = std::make_shared<JobTask>([&]() {}, SchedulePriority::Default, false);
  const auto task_2 = std::make_shared<JobTask>([&]() {}, SchedulePriority::Default, false);
  const auto task_3 = std::make_shared<JobTask>([&]() {}, SchedulePriority::Default, false);
  const auto task_4 = std::make_shared<JobTask>([&]() {}, SchedulePriority::Default, false);

  task_1->schedule(NodeID{0});
  task_2->schedule(NodeID{0});
  task_3->schedule(NodeID{0});
  task_4->schedule(NodeID{1});

  node_queue_scheduler->wait_for_all_tasks();

  EXPECT_EQ(node_queue_scheduler->workers()[0]->num_finished_tasks(), 3);
  EXPECT_EQ(node_queue_scheduler->workers()[1]->num_finished_tasks(), 1);
}

TEST_F(SchedulerTest, SingleWorkerGuaranteeProgress) {
  Hyrise::get().topology.use_default_topology(1);
  Hyrise::get().set_scheduler(std::make_shared<NodeQueueScheduler>());

  auto task_done = false;
  auto task = std::make_shared<JobTask>([&task_done]() {
    const auto subtask = std::make_shared<JobTask>([&task_done]() {
      task_done = true;
    });

    subtask->schedule();
    Hyrise::get().scheduler()->wait_for_tasks(std::vector<std::shared_ptr<AbstractTask>>{subtask});
  });

  task->schedule();
  Hyrise::get().scheduler()->wait_for_tasks(std::vector<std::shared_ptr<AbstractTask>>{task});
  EXPECT_TRUE(task_done);

  Hyrise::get().scheduler()->finish();
}

TEST_F(SchedulerTest, DetermineQueueIDForTask) {
  Hyrise::get().topology.use_fake_numa_topology(2, 1);
  const auto node_queue_scheduler = std::make_shared<NodeQueueScheduler>();
  Hyrise::get().set_scheduler(node_queue_scheduler);

  EXPECT_EQ(node_queue_scheduler->determine_queue_id(NodeID{1}), NodeID{1});

  // For the case of no load on node ID 0 (which is the case here), tasks are always scheduled on this node.
  EXPECT_EQ(node_queue_scheduler->determine_queue_id(CURRENT_NODE_ID), NodeID{0});

  // The distribution of tasks under high load is tested in the concurrency stress tests.
}

TEST_F(SchedulerTest, NumGroupDetermination) {
  // Test early out for very small number of tasks.
  {
    constexpr auto WORKER_COUNT = size_t{2};

    Hyrise::get().topology.use_fake_numa_topology(WORKER_COUNT, WORKER_COUNT);
    const auto node_queue_scheduler = std::make_shared<NodeQueueScheduler>();
    Hyrise::get().set_scheduler(node_queue_scheduler);

    const auto tasks = std::vector<std::shared_ptr<AbstractTask>>{std::make_shared<JobTask>([&]() {})};
    EXPECT_FALSE(node_queue_scheduler->determine_group_count(tasks));
  }

  // Test that minimally sized topology yields valid group counts.
  {
    Hyrise::get().topology.use_fake_numa_topology(1, 1);
    const auto node_queue_scheduler = std::make_shared<NodeQueueScheduler>();
    Hyrise::get().set_scheduler(node_queue_scheduler);

    // Create a large number of tasks to avoid early out.
    const auto task_count = std::thread::hardware_concurrency() * 10;
    auto tasks = std::vector<std::shared_ptr<AbstractTask>>{};
    tasks.reserve(task_count);
    for (auto task_id = TaskID{0}; task_id < task_count; ++task_id) {
      tasks.push_back(std::make_shared<JobTask>([&]() {}));
    }
    EXPECT_LT(1, node_queue_scheduler->determine_group_count(tasks));
  }
}

TEST_F(SchedulerTest, NumGroupDeterminationDifferentLoads) {
  Hyrise::get().topology.use_fake_numa_topology(4, 4);
  const auto node_queue_scheduler = std::make_shared<NodeQueueScheduler>();
  Hyrise::get().set_scheduler(node_queue_scheduler);

  // Create a large number of tasks to avoid early out.
  const auto task_count = std::thread::hardware_concurrency() * 10;
  auto tasks_1 = std::vector<std::shared_ptr<AbstractTask>>{};
  tasks_1.reserve(task_count);
  for (auto task_id = TaskID{0}; task_id < task_count; ++task_id) {
    tasks_1.push_back(std::make_shared<JobTask>([&]() {}));
  }

  const auto num_groups_without_load = node_queue_scheduler->determine_group_count(tasks_1);
  EXPECT_TRUE(num_groups_without_load);

  // Create load on queue.
  volatile auto block_jobs = std::atomic_bool{true};
  auto tasks_2 = std::vector<std::shared_ptr<AbstractTask>>{};
  for (auto task_id = TaskID{0}; task_id < task_count; ++task_id) {
    tasks_2.push_back(std::make_shared<JobTask>([&]() {
      while (block_jobs) {
        std::this_thread::sleep_for(std::chrono::milliseconds(1));
      }
    }));
    tasks_2.back()->schedule();
  }

  const auto num_groups_with_load = node_queue_scheduler->determine_group_count(tasks_2);
  EXPECT_TRUE(num_groups_with_load);

  // We should receive a larger group count when the queue load is low.
  EXPECT_GT(*num_groups_without_load, *num_groups_with_load);

  // Shutdown. Finish scheduled jobs.
  block_jobs = false;
  node_queue_scheduler->wait_for_tasks(tasks_2);
}

template <typename Iterator>
void merge_sort(Iterator first, Iterator last) {
  if (std::distance(first, last) == 1) {
    return;
  }

  auto middle = first + (std::distance(first, last) / 2);
  auto tasks = std::vector<std::shared_ptr<AbstractTask>>{};
  tasks.emplace_back(std::make_shared<JobTask>([&]() {
    merge_sort(first, middle);
  }));
  tasks.emplace_back(std::make_shared<JobTask>([&]() {
    merge_sort(middle, last);
  }));

  Hyrise::get().scheduler()->schedule_and_wait_for_tasks(tasks);

  std::inplace_merge(first, middle, last);
}

// Recursive merge sort. Creates a typical divide-and-conquer fan out pattern of tasks. We use the text book
// implementation that recurses until the vector length is 1 to increase the depth of the fan out.
TEST_F(SchedulerTest, MergeSort) {
  // Sizes up to 20'000 works for MacOS (debug mode, more for release) with its comparatively small stack size. If this
  // test fails on a new platform, check the system's stack size and if ITEM_COUNT needs to be reduced.
  constexpr auto ITEM_COUNT = size_t{5'000};
  Assert(ITEM_COUNT % 5 == 0, "Must be dividable by 5.");

  Hyrise::get().set_scheduler(std::make_shared<NodeQueueScheduler>());

  auto vector_to_sort = std::vector<int64_t>{};
  vector_to_sort.reserve(ITEM_COUNT);
  for (auto i = size_t{0}; i < ITEM_COUNT / 5; ++i) {
    for (auto j = size_t{0}; j < 5; ++j) {
      vector_to_sort.push_back(i * 5 + (4 - j));
    }
  }

  merge_sort(vector_to_sort.begin(), vector_to_sort.end());
  EXPECT_TRUE(std::is_sorted(vector_to_sort.begin(), vector_to_sort.end()));
}

TEST_F(SchedulerTest, ShutdownTaskDecrement) {
  auto counter_1 = std::atomic_int64_t{1};
  auto shutdown_task_1 = ShutdownTask{counter_1};
  // Prepare job for execution (usually done when scheduled and obtained by workers)
  EXPECT_TRUE(shutdown_task_1.try_mark_as_enqueued());
  EXPECT_TRUE(shutdown_task_1.try_mark_as_assigned_to_worker());
  EXPECT_EQ(counter_1.load(), 1);
  shutdown_task_1.execute();
  EXPECT_EQ(counter_1.load(), 0);

  auto counter_2 = std::atomic_int64_t{0};
  auto shutdown_task_2 = ShutdownTask{counter_2};
  EXPECT_TRUE(shutdown_task_2.try_mark_as_enqueued());
  EXPECT_TRUE(shutdown_task_2.try_mark_as_assigned_to_worker());
  EXPECT_EQ(counter_2.load(), 0);
  EXPECT_THROW(shutdown_task_2.execute(), std::logic_error);
}

}  // namespace hyrise<|MERGE_RESOLUTION|>--- conflicted
+++ resolved
@@ -25,29 +25,17 @@
  protected:
   void stress_linear_dependencies(std::atomic_uint32_t& counter) {
     const auto task1 = std::make_shared<JobTask>([&]() {
-<<<<<<< HEAD
-      auto current_value = 0u;
-=======
       auto current_value = uint32_t{0};
->>>>>>> b36880c0
       auto successful = counter.compare_exchange_strong(current_value, 1);
       ASSERT_TRUE(successful);
     });
     const auto task2 = std::make_shared<JobTask>([&]() {
-<<<<<<< HEAD
-      auto current_value = 1u;
-=======
       auto current_value = uint32_t{1};
->>>>>>> b36880c0
       auto successful = counter.compare_exchange_strong(current_value, 2);
       ASSERT_TRUE(successful);
     });
     const auto task3 = std::make_shared<JobTask>([&]() {
-<<<<<<< HEAD
-      auto current_value = 2u;
-=======
       auto current_value = uint32_t{2};
->>>>>>> b36880c0
       auto successful = counter.compare_exchange_strong(current_value, 3);
       ASSERT_TRUE(successful);
     });
@@ -70,11 +58,7 @@
       counter += 2;
     });
     const auto task3 = std::make_shared<JobTask>([&]() {
-<<<<<<< HEAD
-      auto current_value = 3u;
-=======
       auto current_value = uint32_t{3};
->>>>>>> b36880c0
       auto successful = counter.compare_exchange_strong(current_value, 4);
       ASSERT_TRUE(successful);
     });
@@ -91,11 +75,7 @@
 
   void stress_diamond_dependencies(std::atomic_uint32_t& counter) {
     const auto task1 = std::make_shared<JobTask>([&]() {
-<<<<<<< HEAD
-      auto current_value = 0u;
-=======
       auto current_value = uint32_t{0};
->>>>>>> b36880c0
       auto successful = counter.compare_exchange_strong(current_value, 1);
       ASSERT_TRUE(successful);
     });
@@ -106,11 +86,7 @@
       counter += 3;
     });
     const auto task4 = std::make_shared<JobTask>([&]() {
-<<<<<<< HEAD
-      auto current_value = 6u;
-=======
       auto current_value = uint32_t{6};
->>>>>>> b36880c0
       auto successful = counter.compare_exchange_strong(current_value, 7);
       ASSERT_TRUE(successful);
     });
@@ -182,19 +158,8 @@
   Hyrise::get().topology.use_fake_numa_topology(8, 4);
   Hyrise::get().set_scheduler(std::make_shared<NodeQueueScheduler>());
 
-<<<<<<< HEAD
-  std::atomic_uint32_t counter{0};
-
+  auto counter = std::atomic_uint32_t{0};
   stress_linear_dependencies(counter);
-
-  Hyrise::get().scheduler()->finish();
-
-=======
-  auto counter = std::atomic_uint32_t{0};
-
-  stress_linear_dependencies(counter);
-
->>>>>>> b36880c0
   ASSERT_EQ(counter, 3);
 }
 
@@ -206,7 +171,6 @@
   auto node_queue_scheduler = std::make_shared<NodeQueueScheduler>();
   Hyrise::get().set_scheduler(node_queue_scheduler);
 
-<<<<<<< HEAD
   for (const auto task_count : std::vector<size_t>{17, 50, 51, 52, 53, 54, 55, 56, 97, 111, 2'000}) {
     for (const auto group_count : std::vector<size_t>{1, 2, 3, 4, 5, 6, 7, 8, 9, 10, 11, 13, 15}) {
       auto tasks = std::vector<std::shared_ptr<AbstractTask>>{};
@@ -271,45 +235,39 @@
 
     EXPECT_EQ(output_counter, task_count);
   }
-=======
+}
+
+TEST_F(SchedulerTest, GroupingMultipleWorkers2) {
+  auto node_queue_scheduler = std::make_shared<NodeQueueScheduler>();
+  Hyrise::get().set_scheduler(node_queue_scheduler);
+
   const auto task_count = 5'000;
 
-  auto previous_task_id_per_group = std::vector<size_t>(NodeQueueScheduler::NUM_GROUPS, 0);
+  auto previous_task_id_per_group = std::vector<size_t>(16, 0);
   auto tasks = std::vector<std::shared_ptr<AbstractTask>>{};
 
   for (auto task_id = size_t{0}; task_id < task_count; ++task_id) {
     tasks.emplace_back(std::make_shared<JobTask>([&, task_id] {
-      const auto group_id = task_id % NodeQueueScheduler::NUM_GROUPS;
+      const auto group_id = task_id % 16;
       const auto prev_task_id = previous_task_id_per_group[group_id];
       if (prev_task_id > 0) {
-        EXPECT_EQ(prev_task_id + NodeQueueScheduler::NUM_GROUPS, task_id);
+        EXPECT_EQ(prev_task_id + 16, task_id);
       }
       previous_task_id_per_group[group_id] = task_id;
     }));
   }
 
-  Hyrise::get().scheduler()->schedule_and_wait_for_tasks(tasks);
-  Hyrise::get().scheduler()->finish();
->>>>>>> b36880c0
+  group_tasks(node_queue_scheduler, tasks, 16);
+  node_queue_scheduler->schedule_tasks(tasks);
+  node_queue_scheduler->wait_for_tasks(tasks);
 }
 
 TEST_F(SchedulerTest, MultipleDependenciesWithScheduler) {
   Hyrise::get().topology.use_fake_numa_topology(8, 4);
   Hyrise::get().set_scheduler(std::make_shared<NodeQueueScheduler>());
 
-<<<<<<< HEAD
-  std::atomic_uint32_t counter{0};
-
+  auto counter = std::atomic_uint32_t{0};
   stress_multiple_dependencies(counter);
-
-  Hyrise::get().scheduler()->finish();
-
-=======
-  auto counter = std::atomic_uint32_t{0};
-
-  stress_multiple_dependencies(counter);
-
->>>>>>> b36880c0
   ASSERT_EQ(counter, 4);
 }
 
@@ -318,33 +276,18 @@
   Hyrise::get().set_scheduler(std::make_shared<NodeQueueScheduler>());
 
   auto counter = std::atomic_uint32_t{0};
-
   stress_diamond_dependencies(counter);
-
-<<<<<<< HEAD
-  Hyrise::get().scheduler()->finish();
-
-=======
->>>>>>> b36880c0
   ASSERT_EQ(counter, 7);
 }
 
 TEST_F(SchedulerTest, LinearDependenciesWithoutScheduler) {
-<<<<<<< HEAD
-  std::atomic_uint32_t counter{0};
-=======
-  auto counter = std::atomic_uint32_t{0};
->>>>>>> b36880c0
+  auto counter = std::atomic_uint32_t{0};
   stress_linear_dependencies(counter);
   ASSERT_EQ(counter, 3);
 }
 
 TEST_F(SchedulerTest, MultipleDependenciesWithoutScheduler) {
-<<<<<<< HEAD
-  std::atomic_uint32_t counter{0};
-=======
-  auto counter = std::atomic_uint32_t{0};
->>>>>>> b36880c0
+  auto counter = std::atomic_uint32_t{0};
   stress_multiple_dependencies(counter);
   ASSERT_EQ(counter, 4);
 }
@@ -353,8 +296,6 @@
   auto counter = std::atomic_uint32_t{0};
   stress_diamond_dependencies(counter);
   ASSERT_EQ(counter, 7);
-<<<<<<< HEAD
-=======
 }
 
 TEST_F(SchedulerTest, PassAllDependencies) {
@@ -367,7 +308,6 @@
 
   const auto tasks = std::vector<std::shared_ptr<AbstractTask>>{task1, task2};
   ASSERT_THROW(Hyrise::get().scheduler()->schedule_and_wait_for_tasks(tasks), std::logic_error);
->>>>>>> b36880c0
 }
 
 TEST_F(SchedulerTest, MultipleOperators) {
