--- conflicted
+++ resolved
@@ -255,10 +255,7 @@
   context->commit();
 
   // Not setting cleanup commit ids is intentional, because we delete the chunks manually for this test.
-<<<<<<< HEAD
-=======
-
->>>>>>> 83d6b849
+
   // Delete chunks physically.
   original_table->remove_chunk(ChunkID{2});
   EXPECT_FALSE(original_table->get_chunk(ChunkID{2}));
@@ -283,10 +280,7 @@
 TEST_F(OperatorsGetTableTest, Copy) {
   const auto stored_table_node_a = StoredTableNode::make("int_int_float");
   const auto get_table_a = std::make_shared<GetTable>("int_int_float");
-<<<<<<< HEAD
-=======
   get_table_a->lqp_node = stored_table_node_a;
->>>>>>> 83d6b849
   const auto& get_table_a_copy = std::static_pointer_cast<GetTable>(get_table_a->deep_copy());
   EXPECT_EQ(get_table_a_copy->table_name(), "int_int_float");
   EXPECT_TRUE(get_table_a_copy->pruned_chunk_ids().empty());
@@ -407,14 +401,9 @@
 
   execute_all({table_wrapper, get_table});
 
-<<<<<<< HEAD
-  const auto& output_table = get_table->get_output();
-  EXPECT_EQ(get_table->get_output()->chunk_count(), 2);
-=======
   const auto output_table = get_table->get_output();
   ASSERT_TRUE(output_table);
   EXPECT_EQ(output_table->chunk_count(), 2);
->>>>>>> 83d6b849
 
   EXPECT_EQ(get_table->description(DescriptionMode::SingleLine),
             "GetTable (int_int_float) pruned: 2/4 chunk(s) (1 static, 1 dynamic), 1/3 column(s)");
@@ -445,14 +434,9 @@
 
   get_table->execute();
 
-<<<<<<< HEAD
-  const auto& output_table = get_table->get_output();
-  EXPECT_EQ(get_table->get_output()->chunk_count(), 3);
-=======
   const auto output_table = get_table->get_output();
   ASSERT_TRUE(output_table);
   EXPECT_EQ(output_table->chunk_count(), 3);
->>>>>>> 83d6b849
 
   EXPECT_EQ(get_table->description(DescriptionMode::SingleLine),
             "GetTable (int_int_float) pruned: 1/4 chunk(s) (1 static, 0 dynamic), 1/3 column(s)");
