--- conflicted
+++ resolved
@@ -2359,11 +2359,7 @@
       "  a_smallint SMALLINT,"
       "  a_int INTEGER,"
       "  a_long LONG,"
-<<<<<<< HEAD
-      "  a_bigint BIGINT UNIQUE,"
-=======
       "  a_bigint BIGINT,"
->>>>>>> 6a053d0d
       "  a_decimal DECIMAL(5,2),"
       "  a_real REAL,"
       "  a_float FLOAT,"
@@ -2377,7 +2373,6 @@
       ")");
 
   const auto column_definitions =
-<<<<<<< HEAD
       TableColumnDefinitions{{"a_smallint", DataType::Int, true},    {"a_int", DataType::Int, false},
                              {"a_long", DataType::Long, false},      {"a_bigint", DataType::Long, true},
                              {"a_decimal", DataType::Float, true},   {"a_real", DataType::Float, true},
@@ -2385,15 +2380,6 @@
                              {"a_varchar", DataType::String, false}, {"a_char_varying", DataType::String, true},
                              {"a_date", DataType::String, true},     {"a_time", DataType::String, true},
                              {"a_datetime", DataType::String, true}};
-=======
-      TableColumnDefinitions{{"a_smallint", DataType::Int, false},   {"a_int", DataType::Int, false},
-                             {"a_long", DataType::Long, false},      {"a_bigint", DataType::Long, false},
-                             {"a_decimal", DataType::Float, false},  {"a_real", DataType::Float, false},
-                             {"a_float", DataType::Float, false},    {"a_double", DataType::Double, true},
-                             {"a_varchar", DataType::String, false}, {"a_char_varying", DataType::String, false},
-                             {"a_date", DataType::String, false},    {"a_time", DataType::String, false},
-                             {"a_datetime", DataType::String, false}};
->>>>>>> 6a053d0d
 
   const auto static_table_node = StaticTableNode::make(Table::create_dummy_table(column_definitions));
   static_table_node->table->add_soft_key_constraint({{ColumnID{3}}, KeyConstraintType::UNIQUE});
