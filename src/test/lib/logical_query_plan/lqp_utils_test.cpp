#include "base_test.hpp"

#include "expression/expression_functional.hpp"
#include "logical_query_plan/abstract_lqp_node.hpp"
#include "logical_query_plan/aggregate_node.hpp"
#include "logical_query_plan/delete_node.hpp"
#include "logical_query_plan/dummy_table_node.hpp"
#include "logical_query_plan/insert_node.hpp"
#include "logical_query_plan/join_node.hpp"
#include "logical_query_plan/lqp_utils.hpp"
#include "logical_query_plan/mock_node.hpp"
#include "logical_query_plan/predicate_node.hpp"
#include "logical_query_plan/projection_node.hpp"
#include "logical_query_plan/sort_node.hpp"
#include "logical_query_plan/union_node.hpp"

namespace hyrise {

using namespace expression_functional;  // NOLINT(build/namespaces)

class LQPUtilsTest : public BaseTest {
 public:
  void SetUp() override {
    node_a = MockNode::make(MockNode::ColumnDefinitions{{DataType::Int, "a"}, {DataType::Int, "b"}}, "node_a");
    node_b = MockNode::make(MockNode::ColumnDefinitions{{DataType::Int, "x"}, {DataType::Int, "y"}}, "node_b");
    node_c = MockNode::make(MockNode::ColumnDefinitions{{DataType::Int, "u"}, {DataType::Int, "v"}}, "node_c");

    a_a = node_a->get_column("a");
    a_b = node_a->get_column("b");
    b_x = node_b->get_column("x");
    b_y = node_b->get_column("y");
    c_u = node_c->get_column("u");
    c_v = node_c->get_column("v");
  }

  std::shared_ptr<MockNode> node_a, node_b, node_c;
  std::shared_ptr<LQPColumnExpression> a_a, a_b, b_x, b_y, c_u, c_v;
};

TEST_F(LQPUtilsTest, LQPSubplanToBooleanExpression_A) {
  // clang-format off
  const auto lqp =
  PredicateNode::make(greater_than_(a_a, 5),
    ProjectionNode::make(expression_vector(add_(a_a, a_b), a_a),
      PredicateNode::make(less_than_(a_b, 4),
        SortNode::make(expression_vector(a_b), std::vector<SortMode>{SortMode::Ascending}, node_a))));
  // clang-format on

  const auto actual_expression = lqp_subplan_to_boolean_expression(lqp);
  const auto expected_expression = and_(less_than_(a_b, 4), greater_than_(a_a, 5));

  EXPECT_EQ(*actual_expression, *expected_expression);
}

TEST_F(LQPUtilsTest, LQPSubplanToBooleanExpression_B) {
  // clang-format off
  const auto lqp =
  PredicateNode::make(greater_than_(a_a, 4),
    UnionNode::make(SetOperationMode::Positions,
      PredicateNode::make(greater_than_(a_a, 5),
        PredicateNode::make(less_than_(a_a, 50),
          node_a)),
      UnionNode::make(SetOperationMode::Positions,
        PredicateNode::make(greater_than_(a_a, 450), node_a),
        PredicateNode::make(less_than_(a_a, 500), node_a))));
  // clang-format on

  const auto actual_expression = lqp_subplan_to_boolean_expression(lqp);

  // clang-format off
  const auto expected_expression = and_(or_(and_(less_than_(a_a, 50),
                                                 greater_than_(a_a, 5)),
                                            or_(greater_than_(a_a, 450),
                                                less_than_(a_a, 500))),
                                        greater_than_(a_a, 4));
  // clang-format on

  EXPECT_EQ(*actual_expression, *expected_expression);
}

TEST_F(LQPUtilsTest, LQPSubplanToBooleanExpression_C) {
  // clang-format off
  const auto lqp =
  PredicateNode::make(greater_than_(a_a, 5),
    PredicateNode::make(less_than_(b_x, 4),
       JoinNode::make(JoinMode::Inner, equals_(a_a, b_x),
         node_a,
         node_b)));
  // clang-format on

  const auto actual_expression = lqp_subplan_to_boolean_expression(lqp);
  const auto expected_expression = and_(less_than_(b_x, 4), greater_than_(a_a, 5));

  EXPECT_EQ(*actual_expression, *expected_expression);
}

TEST_F(LQPUtilsTest, LQPSubplanToBooleanExpressionBeginEndNode) {
  const auto end_node = PredicateNode::make(less_than_(a_b, 4), node_a);
  const auto begin_node = PredicateNode::make(greater_than_(a_a, 5), end_node);

  const auto actual_expression = lqp_subplan_to_boolean_expression(begin_node, end_node);
  const auto expected_expression = greater_than_(a_a, 5);

  EXPECT_EQ(*actual_expression, *expected_expression);
}

TEST_F(LQPUtilsTest, VisitLQP) {
  // clang-format off
  const auto expected_nodes = std::vector<std::shared_ptr<AbstractLQPNode>>{
    PredicateNode::make(greater_than_(a_a, 4)), UnionNode::make(SetOperationMode::Positions),
    PredicateNode::make(less_than_(a_a, 4)), PredicateNode::make(equals_(a_a, 4)), node_a};
  // clang-format on

  expected_nodes[0]->set_left_input(expected_nodes[1]);
  expected_nodes[1]->set_left_input(expected_nodes[2]);
  expected_nodes[1]->set_right_input(expected_nodes[3]);
  expected_nodes[2]->set_left_input(node_a);
  expected_nodes[3]->set_left_input(node_a);

  {
    // Visit AbstractLQPNode
    auto actual_nodes = std::vector<std::shared_ptr<AbstractLQPNode>>{};
    visit_lqp(expected_nodes[0], [&](const auto& node) {
      actual_nodes.emplace_back(node);
      return LQPVisitation::VisitInputs;
    });

    EXPECT_EQ(actual_nodes, expected_nodes);
  }

  {
    // Visit PredicateNode
    auto actual_nodes = std::vector<std::shared_ptr<AbstractLQPNode>>{};
    visit_lqp(std::static_pointer_cast<PredicateNode>(expected_nodes[0]), [&](const auto& node) {
      actual_nodes.emplace_back(node);
      return LQPVisitation::VisitInputs;
    });

    EXPECT_EQ(actual_nodes, expected_nodes);
  }
}

TEST_F(LQPUtilsTest, VisitLQPUpwards) {
  // clang-format off
  const auto expected_nodes = std::vector<std::shared_ptr<AbstractLQPNode>>{node_a,
    PredicateNode::make(greater_than_(a_a, 4)), PredicateNode::make(less_than_(a_a, 4)),
    UnionNode::make(SetOperationMode::Positions), PredicateNode::make(equals_(a_a, 4))};
  // clang-format on

  expected_nodes[4]->set_left_input(expected_nodes[3]);
  expected_nodes[3]->set_left_input(expected_nodes[1]);
  expected_nodes[3]->set_right_input(expected_nodes[2]);
  expected_nodes[1]->set_left_input(node_a);
  expected_nodes[2]->set_left_input(node_a);

  {
    auto actual_nodes = std::vector<std::shared_ptr<AbstractLQPNode>>{};
    visit_lqp_upwards(node_a, [&](const auto& node) {
      actual_nodes.emplace_back(node);
      return LQPUpwardVisitation::VisitOutputs;
    });

    EXPECT_EQ(actual_nodes, expected_nodes);
  }
}

TEST_F(LQPUtilsTest, LQPFindSubplanRoots) {
  // clang-format off
  const auto subquery_a_lqp = AggregateNode::make(expression_vector(b_x), expression_vector(), node_b);
  const auto subquery_a = lqp_subquery_(subquery_a_lqp);
  const auto subquery_b_lqp = ProjectionNode::make(expression_vector(subquery_a), DummyTableNode::make());
  const auto subquery_b = lqp_subquery_(subquery_b_lqp);

  const auto lqp =
  PredicateNode::make(greater_than_(a_a, 5),
    PredicateNode::make(less_than_(subquery_b, 4),
      node_a));
  // clang-format on

  const auto roots = lqp_find_subplan_roots(lqp);

  ASSERT_EQ(roots.size(), 3u);
  EXPECT_EQ(roots[0], lqp);
  EXPECT_EQ(roots[1], subquery_b_lqp);
  EXPECT_EQ(roots[2], subquery_a_lqp);
}

TEST_F(LQPUtilsTest, LQPFindNodesByType) {
  auto dummy_table_node = DummyTableNode::make();
  auto literal = add_(value_(1), value_(2));
  // clang-format off
  auto lqp =
  JoinNode::make(JoinMode::Semi, equals_(b_y, literal),
    JoinNode::make(JoinMode::Inner, equals_(a_a, b_x),
      UnionNode::make(SetOperationMode::All,
        PredicateNode::make(greater_than_(a_a, 700),
          node_a),
        PredicateNode::make(less_than_(a_b, 123),
          node_a)),
      node_b),
    ProjectionNode::make(expression_vector(literal),
      dummy_table_node));

  // We do not expect duplicate nodes in the output
  const auto mock_nodes = lqp_find_nodes_by_type(lqp, LQPNodeType::Mock);
  ASSERT_EQ(mock_nodes.size(), 2);
  EXPECT_EQ(mock_nodes.at(0), node_b);
  EXPECT_EQ(mock_nodes.at(1), node_a);

  const auto dummy_table_nodes = lqp_find_nodes_by_type(lqp, LQPNodeType::DummyTable);
  ASSERT_EQ(dummy_table_nodes.size(), 1);
  EXPECT_EQ(dummy_table_nodes.at(0), dummy_table_node);

  const auto predicate_nodes = lqp_find_nodes_by_type(lqp, LQPNodeType::Predicate);
  ASSERT_EQ(predicate_nodes.size(), 2);

  const auto stored_table_nodes = lqp_find_nodes_by_type(lqp, LQPNodeType::StoredTable);
  EXPECT_TRUE(stored_table_nodes.empty());
}

TEST_F(LQPUtilsTest, LQPFindLeaves) {
  // Based on LQPFindNodesByType test
  auto dummy_table_node = DummyTableNode::make();
  auto literal = add_(value_(1), value_(2));
  // clang-format off
  auto lqp =
  JoinNode::make(JoinMode::Semi, equals_(b_y, literal),
    JoinNode::make(JoinMode::Inner, equals_(a_a, b_x),
      UnionNode::make(SetOperationMode::All,
        PredicateNode::make(greater_than_(a_a, 700),
          node_a),
        PredicateNode::make(less_than_(a_b, 123),
          node_a)),
      node_b),
    ProjectionNode::make(expression_vector(literal),
      dummy_table_node));
  // clang-format on

  const auto leaf_nodes = lqp_find_leaves(lqp);
  ASSERT_EQ(leaf_nodes.size(), 3);
  EXPECT_EQ(leaf_nodes.at(0), node_b);
  EXPECT_EQ(leaf_nodes.at(1), dummy_table_node);
  EXPECT_EQ(leaf_nodes.at(2), node_a);
}

TEST_F(LQPUtilsTest, LQPFindModifiedTables) {
  // clang-format off
  const auto read_only_lqp =
  PredicateNode::make(greater_than_(a_a, 5),
    ProjectionNode::make(expression_vector(add_(a_a, a_b), a_a),
      PredicateNode::make(less_than_(a_b, 4),
        SortNode::make(expression_vector(a_b), std::vector<SortMode>{SortMode::Ascending},
          node_a))));
  // clang-format on

  EXPECT_EQ(lqp_find_modified_tables(read_only_lqp).size(), 0);

  // clang-format off
  const auto insert_lqp =
  InsertNode::make("insert_table_name",
    PredicateNode::make(greater_than_(a_a, 5),
      node_a));
  // clang-format on
  const auto insert_tables = lqp_find_modified_tables(insert_lqp);

  EXPECT_EQ(insert_tables.size(), 1);
  EXPECT_NE(insert_tables.find("insert_table_name"), insert_tables.end());

  const auto delete_lqp = DeleteNode::make(node_a);
  const auto delete_tables = lqp_find_modified_tables(delete_lqp);

  EXPECT_EQ(delete_tables.size(), 1);
  EXPECT_NE(delete_tables.find("node_a"), delete_tables.end());
}

TEST_F(LQPUtilsTest, LQPInsertAboveNode) {
  // clang-format off
  const auto lqp =
  UnionNode::make(SetOperationMode::Positions,
    PredicateNode::make(less_than_(a_a, value_(3)),
      node_a),
    PredicateNode::make(greater_than_(a_a, value_(5)),
      node_a));

  const auto node_to_insert = ProjectionNode::make(expression_vector(a_a, a_b, add_(a_a, a_b)));
  lqp_insert_node_above(node_a, node_to_insert);

  const auto expected_common_node =
  ProjectionNode::make(expression_vector(a_a, a_b, add_(a_a, a_b)),
    node_a);

  const auto expected_lqp =
  UnionNode::make(SetOperationMode::Positions,
    PredicateNode::make(less_than_(a_a, value_(3)),
      expected_common_node),
    PredicateNode::make(greater_than_(a_a, value_(5)),
      expected_common_node));
  // clang-format on

  EXPECT_LQP_EQ(lqp, expected_lqp);
}

TEST_F(LQPUtilsTest, CollectSubqueryExpressionsByLQPNestedSubqueries) {
  // Prepare an LQP with multiple subqueries in a nested manner.

  for (const auto only_correlated_subqueries : {true, false}) {
<<<<<<< HEAD
    auto message = std::stringstream{};
    message << "Consider only uncorrelated subqueries: " << std::boolalpha << only_correlated_subqueries;
    SCOPED_TRACE(message.str());

    // clang-format off
    const auto nested_subquery_lqp =
    AggregateNode::make(expression_vector(), expression_vector(max_(a_a)),
      node_a);
    const auto max_a_subquery = lqp_subquery_(nested_subquery_lqp);


    const auto correlated_parameter = correlated_parameter_(ParameterID{0}, b_y);
    const auto correlated_subquery_lqp =
    PredicateNode::make(equals_(c_u, correlated_parameter),
      PredicateNode::make(greater_than_(c_v, max_a_subquery),
        node_c));
    const auto correlated_subquery = lqp_subquery_(correlated_subquery_lqp, std::make_pair(ParameterID{0}, correlated_parameter));  // NOLINT(whitespace/line_length)


    const auto subquery_lqp =
    ProjectionNode::make(expression_vector(b_x),
      PredicateNode::make(greater_than_(b_x, correlated_subquery),
        node_b));
    const auto x_greater_than_max_a_subquery = lqp_subquery_(subquery_lqp);

    const auto root_lqp =
    ProjectionNode::make(expression_vector(add_(a_a, a_b)),
      PredicateNode::make(in_(a_b, x_greater_than_max_a_subquery),
        node_a));
    // clang-format on

    const auto subquery_expressions_by_lqp =
        collect_lqp_subquery_expressions_by_lqp(root_lqp, only_correlated_subqueries);
    const auto expected_expression_count = only_correlated_subqueries ? 1 : 3;
    EXPECT_EQ(subquery_expressions_by_lqp.size(), expected_expression_count);

    ASSERT_TRUE(subquery_expressions_by_lqp.contains(correlated_subquery->lqp));
    EXPECT_EQ(subquery_expressions_by_lqp.at(correlated_subquery->lqp).size(), 1);
    EXPECT_EQ(subquery_expressions_by_lqp.at(correlated_subquery->lqp).at(0).lock(), correlated_subquery);

    if (only_correlated_subqueries) {
      continue;
    }

=======
    SCOPED_TRACE(std::string{"Consider only uncorrelated subqueries: "} +
                 (only_correlated_subqueries ? "true" : "false"));

    // clang-format off
    const auto nested_subquery_lqp =
    AggregateNode::make(expression_vector(), expression_vector(max_(a_a)),
      node_a);
    const auto max_a_subquery = lqp_subquery_(nested_subquery_lqp);

    const auto correlated_parameter = correlated_parameter_(ParameterID{0}, b_y);
    const auto correlated_subquery_lqp =
    PredicateNode::make(equals_(c_u, correlated_parameter),
      PredicateNode::make(greater_than_(c_v, max_a_subquery),
        node_c));
    const auto correlated_subquery = lqp_subquery_(correlated_subquery_lqp,
                                                   std::make_pair(ParameterID{0}, correlated_parameter));

    const auto subquery_lqp =
    ProjectionNode::make(expression_vector(b_x),
      PredicateNode::make(greater_than_(b_x, correlated_subquery),
        node_b));
    const auto x_greater_than_max_a_subquery = lqp_subquery_(subquery_lqp);

    const auto root_lqp =
    ProjectionNode::make(expression_vector(add_(a_a, a_b)),
      PredicateNode::make(in_(a_b, x_greater_than_max_a_subquery),
        node_a));
    // clang-format on

    const auto subquery_expressions_by_lqp =
        collect_lqp_subquery_expressions_by_lqp(root_lqp, only_correlated_subqueries);
    const auto expected_expression_count = only_correlated_subqueries ? 1 : 3;
    EXPECT_EQ(subquery_expressions_by_lqp.size(), expected_expression_count);

    ASSERT_TRUE(subquery_expressions_by_lqp.contains(correlated_subquery->lqp));
    EXPECT_EQ(subquery_expressions_by_lqp.at(correlated_subquery->lqp).size(), 1);
    EXPECT_EQ(subquery_expressions_by_lqp.at(correlated_subquery->lqp).at(0).lock(), correlated_subquery);

    if (only_correlated_subqueries) {
      continue;
    }

>>>>>>> c0da2f66
    ASSERT_TRUE(subquery_expressions_by_lqp.contains(x_greater_than_max_a_subquery->lqp));
    EXPECT_EQ(subquery_expressions_by_lqp.at(x_greater_than_max_a_subquery->lqp).size(), 1);
    EXPECT_EQ(subquery_expressions_by_lqp.at(x_greater_than_max_a_subquery->lqp).at(0).lock(),
              x_greater_than_max_a_subquery);

    ASSERT_TRUE(subquery_expressions_by_lqp.contains(max_a_subquery->lqp));
    EXPECT_EQ(subquery_expressions_by_lqp.at(max_a_subquery->lqp).size(), 1);
    EXPECT_EQ(subquery_expressions_by_lqp.at(max_a_subquery->lqp).at(0).lock(), max_a_subquery);
  }
}

TEST_F(LQPUtilsTest, FindDiamondOriginNode) {
  // Test if the origin node of a simple diamond is returned.
  {
    // clang-format off
    const auto lqp =
    UnionNode::make(SetOperationMode::Positions,
      PredicateNode::make(less_than_(a_a, value_(3)),
        node_a),
      PredicateNode::make(greater_than_(a_a, value_(5)),
        node_a));
    // clang-format on
    const auto diamond_origin_node = find_diamond_origin_node(lqp);
    EXPECT_EQ(diamond_origin_node, node_a);
  }

  // Test for null pointer, because the diamond from above no longer has a common origin node.
  {
    // clang-format off
    const auto lqp =
    UnionNode::make(SetOperationMode::Positions,
      PredicateNode::make(less_than_(a_a, value_(3)),
        node_a),
      PredicateNode::make(greater_than_(a_a, value_(5)),
        node_b));
    // clang-format on
    const auto diamond_origin_node = find_diamond_origin_node(lqp);
    EXPECT_EQ(diamond_origin_node, nullptr);
  }
}

TEST_F(LQPUtilsTest, FindDiamondOriginNodeNestedUnions) {
  // Test if the diamond's origin node is returned in case of multiple UnionNodes.
  {
    // clang-format off
    const auto lqp =
    UnionNode::make(SetOperationMode::All,
      UnionNode::make(SetOperationMode::All,
        PredicateNode::make(equals_(a_a, value_(3)),
          node_a),
        PredicateNode::make(equals_(a_a, value_(5)),
          node_a)),
      PredicateNode::make(equals_(a_a, value_(7)),
        node_a));
    // clang-format on
    const auto diamond_origin_node = find_diamond_origin_node(lqp);
    EXPECT_EQ(diamond_origin_node, node_a);
  }

  // Test for null pointer, because the diamond from above no longer has a common origin node.
  {
    // clang-format off
    const auto lqp =
    UnionNode::make(SetOperationMode::All,
      UnionNode::make(SetOperationMode::All,
        PredicateNode::make(equals_(a_a, value_(3)),
          node_a),
        PredicateNode::make(equals_(a_a, value_(5)),
          node_b)),
      PredicateNode::make(equals_(a_a, value_(7)),
        node_a));
    // clang-format on
    const auto diamond_origin_node = find_diamond_origin_node(lqp);
    EXPECT_EQ(diamond_origin_node, nullptr);
  }
}

TEST_F(LQPUtilsTest, FindDiamondOriginNodeConsecutiveDiamonds) {
  // Edge case: In this test, the diamond's root node has the same number of outputs as the diamond's origin node.
  // clang-format off
  const auto bottom_diamond_root_node =
  UnionNode::make(SetOperationMode::Positions,
    PredicateNode::make(less_than_(a_a, value_(3)),
      node_a),
    PredicateNode::make(greater_than_(a_a, value_(5)),
      node_a));

  const auto top_diamond_root_node =
  UnionNode::make(SetOperationMode::Positions,
    PredicateNode::make(less_than_(a_a, value_(3)),
      bottom_diamond_root_node),
    PredicateNode::make(greater_than_(a_a, value_(5)),
      bottom_diamond_root_node));
  // clang-format on
  ASSERT_EQ(bottom_diamond_root_node->output_count(), node_a->output_count());

  const auto bottom_diamond_origin_node = find_diamond_origin_node(bottom_diamond_root_node);
  EXPECT_EQ(bottom_diamond_origin_node, node_a);

  const auto top_diamond_origin_node = find_diamond_origin_node(top_diamond_root_node);
  EXPECT_EQ(top_diamond_origin_node, bottom_diamond_root_node);
}

TEST_F(LQPUtilsTest, FindMatchingInclusionDependencies) {
  const auto dummy_table = Table::create_dummy_table({{"a", DataType::Int, false}});
  const auto ind_a = InclusionDependency{{a_a}, {ColumnID{0}}, dummy_table};
  const auto ind_a_b = InclusionDependency{{a_a, a_b}, {ColumnID{0}, ColumnID{1}}, dummy_table};
  const auto inclusion_dependencies = InclusionDependencies{ind_a, ind_a_b};

  EXPECT_TRUE(find_matching_inclusion_dependencies(inclusion_dependencies, {b_x}).empty());

  if constexpr (HYRISE_DEBUG) {
    EXPECT_THROW(find_matching_inclusion_dependencies(inclusion_dependencies, {}), std::logic_error);
    EXPECT_THROW(find_matching_inclusion_dependencies({}, {a_a, a_b}), std::logic_error);
  }

  // Both INDs match because ind_a_b is a superset of ind_a.
  const auto actual_inds_a = find_matching_inclusion_dependencies(inclusion_dependencies, {a_a});
  EXPECT_EQ(actual_inds_a.size(), 2);
  EXPECT_TRUE(actual_inds_a.contains(ind_a));
  EXPECT_TRUE(actual_inds_a.contains(ind_a_b));

  // Only ind_a_b matches.
  const auto actual_inds_b = find_matching_inclusion_dependencies(inclusion_dependencies, {a_a, a_b});
  EXPECT_EQ(actual_inds_b.size(), 1);
  EXPECT_TRUE(actual_inds_b.contains(ind_a_b));

  // Again, ind_a_b match because it is a superset of {a_b}.
  const auto actual_inds_c = find_matching_inclusion_dependencies(inclusion_dependencies, {a_b});
  EXPECT_EQ(actual_inds_c.size(), 1);
  EXPECT_TRUE(actual_inds_c.contains(ind_a_b));
}

}  // namespace hyrise<|MERGE_RESOLUTION|>--- conflicted
+++ resolved
@@ -304,52 +304,6 @@
   // Prepare an LQP with multiple subqueries in a nested manner.
 
   for (const auto only_correlated_subqueries : {true, false}) {
-<<<<<<< HEAD
-    auto message = std::stringstream{};
-    message << "Consider only uncorrelated subqueries: " << std::boolalpha << only_correlated_subqueries;
-    SCOPED_TRACE(message.str());
-
-    // clang-format off
-    const auto nested_subquery_lqp =
-    AggregateNode::make(expression_vector(), expression_vector(max_(a_a)),
-      node_a);
-    const auto max_a_subquery = lqp_subquery_(nested_subquery_lqp);
-
-
-    const auto correlated_parameter = correlated_parameter_(ParameterID{0}, b_y);
-    const auto correlated_subquery_lqp =
-    PredicateNode::make(equals_(c_u, correlated_parameter),
-      PredicateNode::make(greater_than_(c_v, max_a_subquery),
-        node_c));
-    const auto correlated_subquery = lqp_subquery_(correlated_subquery_lqp, std::make_pair(ParameterID{0}, correlated_parameter));  // NOLINT(whitespace/line_length)
-
-
-    const auto subquery_lqp =
-    ProjectionNode::make(expression_vector(b_x),
-      PredicateNode::make(greater_than_(b_x, correlated_subquery),
-        node_b));
-    const auto x_greater_than_max_a_subquery = lqp_subquery_(subquery_lqp);
-
-    const auto root_lqp =
-    ProjectionNode::make(expression_vector(add_(a_a, a_b)),
-      PredicateNode::make(in_(a_b, x_greater_than_max_a_subquery),
-        node_a));
-    // clang-format on
-
-    const auto subquery_expressions_by_lqp =
-        collect_lqp_subquery_expressions_by_lqp(root_lqp, only_correlated_subqueries);
-    const auto expected_expression_count = only_correlated_subqueries ? 1 : 3;
-    EXPECT_EQ(subquery_expressions_by_lqp.size(), expected_expression_count);
-
-    ASSERT_TRUE(subquery_expressions_by_lqp.contains(correlated_subquery->lqp));
-    EXPECT_EQ(subquery_expressions_by_lqp.at(correlated_subquery->lqp).size(), 1);
-    EXPECT_EQ(subquery_expressions_by_lqp.at(correlated_subquery->lqp).at(0).lock(), correlated_subquery);
-
-    if (only_correlated_subqueries) {
-      continue;
-    }
-
-=======
     SCOPED_TRACE(std::string{"Consider only uncorrelated subqueries: "} +
                  (only_correlated_subqueries ? "true" : "false"));
 
@@ -392,7 +346,6 @@
       continue;
     }
 
->>>>>>> c0da2f66
     ASSERT_TRUE(subquery_expressions_by_lqp.contains(x_greater_than_max_a_subquery->lqp));
     EXPECT_EQ(subquery_expressions_by_lqp.at(x_greater_than_max_a_subquery->lqp).size(), 1);
     EXPECT_EQ(subquery_expressions_by_lqp.at(x_greater_than_max_a_subquery->lqp).at(0).lock(),
