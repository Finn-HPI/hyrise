--- conflicted
+++ resolved
@@ -535,7 +535,6 @@
   EXPECT_TRUE(table->last_chunk()->is_mutable());
 }
 
-<<<<<<< HEAD
 TEST_F(StressTest, ProgressiveQueries) {
   const auto ROW_COUNT = static_cast<int32_t>(Chunk::DEFAULT_SIZE * 2);
 
@@ -594,7 +593,8 @@
   Hyrise::get().scheduler()->wait_for_tasks(outer_jobs);
 
   EXPECT_EQ(accu_rows.load(), OUTER_JOB_COUNT * INNER_JOB_COUNT * 2);
-=======
+}
+
 // Consuming operators register at their inputs and deregister when they are executed. Thus, operators can clear
 // intermediate results. Consumer deregistration must work properly in concurrent scenarios.
 TEST_F(StressTest, OperatorRegistration) {
@@ -647,7 +647,6 @@
     // One additional deregistration (without prior registration) is not allowed.
     EXPECT_THROW(table_wrapper->deregister_consumer(), std::logic_error);
   }
->>>>>>> 804f9ed1
 }
 
 }  // namespace hyrise