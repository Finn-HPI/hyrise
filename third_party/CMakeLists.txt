# Disable some warnings for the third-party subfolder
add_compile_options(-Wno-unused-function -Wno-deprecated-declarations)
if ("${CMAKE_CXX_COMPILER_ID}" STREQUAL "GNU")
    add_compile_options(-Wno-format-overflow -Wno-stringop-truncation -Wno-stringop-overflow)
endif()

# Multiple third-party libraries are not written with unity builds in minds, so we disable
# unity builds for this folder, even if the user manually activated it.
set(CMAKE_UNITY_BUILD "OFF")

# Some third-party libraries already define proper CMake library targets. We can simply add those targets with
# `add_subdirectory(<lib-directory>)`. For libraries without such definitions, we manually build the library targets.
set(BENCHMARK_ENABLE_GTEST_TESTS OFF CACHE BOOL "Disable download and building internal test suite of google benchmark." FORCE)
add_subdirectory(benchmark)
add_subdirectory(googletest)
add_subdirectory(fsst)
add_subdirectory(libpqxx)
add_subdirectory(magic_enum)
add_subdirectory(nlohmann_json)
add_subdirectory(robin-map)
add_subdirectory(tpch-dbgen)
add_subdirectory(zstd/build/cmake)
# The library target provided by the zstd library is incomplete, see https://github.com/facebook/zstd/issues/2377
# Thus, we have to include the lib directory to the target.
target_include_directories(
    libzstd_static
    PUBLIC
    $<BUILD_INTERFACE:${CMAKE_CURRENT_SOURCE_DIR}/zstd/lib>
)

# Fsst library requires position independent code
set_property(TARGET fsst PROPERTY POSITION_INDEPENDENT_CODE ON)

# Build sql-parser library
set(PARSER_DIR sql-parser)

add_library(
    sqlparser

    ${PARSER_DIR}/src/parser/bison_parser.cpp
    ${PARSER_DIR}/src/parser/flex_lexer.cpp
    ${PARSER_DIR}/src/sql/Expr.cpp
    ${PARSER_DIR}/src/sql/PrepareStatement.cpp
    ${PARSER_DIR}/src/sql/SQLStatement.cpp
    ${PARSER_DIR}/src/sql/statements.cpp
    ${PARSER_DIR}/src/SQLParser.cpp
    ${PARSER_DIR}/src/SQLParserResult.cpp
    ${PARSER_DIR}/src/util/sqlhelper.cpp
)

target_include_directories(
    sqlparser

    INTERFACE
    ${PARSER_DIR}/src
)

target_compile_options(
    sqlparser
    PRIVATE
    -std=c++1z
    -O3 -Wno-sign-compare
    -fPIC
)

if ("${CMAKE_CXX_COMPILER_ID}" STREQUAL "Clang")
    target_compile_options(sqlparser PRIVATE -Wno-unneeded-internal-declaration -Wno-format)
endif()


# Build cpp-btree library
add_library(cpp-btree INTERFACE)
target_include_directories(cpp-btree INTERFACE cpp-btree/include/btree)


# Build flat-hash-map
add_library(flat-hash-map INTERFACE)
target_include_directories(flat-hash-map INTERFACE flat_hash_map)


# Build cxxopts library
add_library(cxxopts INTERFACE)
target_include_directories(cxxopts INTERFACE cxxopts/include)


# Build lz4 library
set(LZ4_LIBRARY_DIR lz4/lib)
add_library (lz4
    ${LZ4_LIBRARY_DIR}/lz4.c
    ${LZ4_LIBRARY_DIR}/lz4hc.c

    ${LZ4_LIBRARY_DIR}/lz4.h
    ${LZ4_LIBRARY_DIR}/lz4hc.h
)
target_include_directories(
    lz4

    PUBLIC
    ${LZ4_LIBRARY_DIR}
)
target_compile_options(lz4 PRIVATE -fPIC)

<<<<<<< HEAD
# Build zstd library
set(ZSTD_LIBRARY_DIR zstd/lib)
add_library (zstd
    ${ZSTD_LIBRARY_DIR}/common/bitstream.h
    ${ZSTD_LIBRARY_DIR}/common/compiler.h
    ${ZSTD_LIBRARY_DIR}/common/cpu.h
    ${ZSTD_LIBRARY_DIR}/common/debug.c
    ${ZSTD_LIBRARY_DIR}/common/debug.h
    ${ZSTD_LIBRARY_DIR}/common/entropy_common.c
    ${ZSTD_LIBRARY_DIR}/common/error_private.c
    ${ZSTD_LIBRARY_DIR}/common/error_private.h
    ${ZSTD_LIBRARY_DIR}/common/fse.h
    ${ZSTD_LIBRARY_DIR}/common/fse_decompress.c
    ${ZSTD_LIBRARY_DIR}/common/huf.h
    ${ZSTD_LIBRARY_DIR}/common/mem.h
    ${ZSTD_LIBRARY_DIR}/common/pool.c
    ${ZSTD_LIBRARY_DIR}/common/pool.h
    ${ZSTD_LIBRARY_DIR}/common/threading.c
    ${ZSTD_LIBRARY_DIR}/common/threading.h
    ${ZSTD_LIBRARY_DIR}/common/xxhash.c
    ${ZSTD_LIBRARY_DIR}/common/xxhash.h
    ${ZSTD_LIBRARY_DIR}/common/zstd_common.c
    ${ZSTD_LIBRARY_DIR}/common/zstd_internal.h
    ${ZSTD_LIBRARY_DIR}/compress/fse_compress.c
    ${ZSTD_LIBRARY_DIR}/compress/hist.c
    ${ZSTD_LIBRARY_DIR}/compress/hist.h
    ${ZSTD_LIBRARY_DIR}/compress/huf_compress.c
    ${ZSTD_LIBRARY_DIR}/compress/zstd_compress.c
    ${ZSTD_LIBRARY_DIR}/compress/zstd_compress_internal.h
    ${ZSTD_LIBRARY_DIR}/compress/zstd_compress_literals.c
    ${ZSTD_LIBRARY_DIR}/compress/zstd_compress_literals.h
    ${ZSTD_LIBRARY_DIR}/compress/zstd_compress_sequences.c
    ${ZSTD_LIBRARY_DIR}/compress/zstd_compress_sequences.h
    ${ZSTD_LIBRARY_DIR}/compress/zstd_compress_superblock.c
    ${ZSTD_LIBRARY_DIR}/compress/zstd_compress_superblock.h
    ${ZSTD_LIBRARY_DIR}/compress/zstd_cwksp.h
    ${ZSTD_LIBRARY_DIR}/compress/zstd_double_fast.c
    ${ZSTD_LIBRARY_DIR}/compress/zstd_double_fast.h
    ${ZSTD_LIBRARY_DIR}/compress/zstd_fast.c
    ${ZSTD_LIBRARY_DIR}/compress/zstd_fast.h
    ${ZSTD_LIBRARY_DIR}/compress/zstd_lazy.c
    ${ZSTD_LIBRARY_DIR}/compress/zstd_lazy.h
    ${ZSTD_LIBRARY_DIR}/compress/zstd_ldm.c
    ${ZSTD_LIBRARY_DIR}/compress/zstd_ldm.h
    ${ZSTD_LIBRARY_DIR}/compress/zstd_opt.c
    ${ZSTD_LIBRARY_DIR}/compress/zstd_opt.h
    ${ZSTD_LIBRARY_DIR}/compress/zstdmt_compress.c
    ${ZSTD_LIBRARY_DIR}/compress/zstdmt_compress.h
    ${ZSTD_LIBRARY_DIR}/decompress/huf_decompress.c
    ${ZSTD_LIBRARY_DIR}/decompress/zstd_ddict.c
    ${ZSTD_LIBRARY_DIR}/decompress/zstd_ddict.h
    ${ZSTD_LIBRARY_DIR}/decompress/zstd_decompress.c
    ${ZSTD_LIBRARY_DIR}/decompress/zstd_decompress_block.c
    ${ZSTD_LIBRARY_DIR}/decompress/zstd_decompress_block.h
    ${ZSTD_LIBRARY_DIR}/decompress/zstd_decompress_internal.h
    ${ZSTD_LIBRARY_DIR}/dictBuilder/cover.c
    ${ZSTD_LIBRARY_DIR}/dictBuilder/cover.h
    ${ZSTD_LIBRARY_DIR}/dictBuilder/divsufsort.c
    ${ZSTD_LIBRARY_DIR}/dictBuilder/divsufsort.h
    ${ZSTD_LIBRARY_DIR}/dictBuilder/fastcover.c
    ${ZSTD_LIBRARY_DIR}/dictBuilder/zdict.c
    ${ZSTD_LIBRARY_DIR}/zstd.h
)

target_include_directories(
    zstd

    PUBLIC
    ${ZSTD_LIBRARY_DIR}
    ${ZSTD_LIBRARY_DIR}/common
    ${ZSTD_LIBRARY_DIR}/compress
    ${ZSTD_LIBRARY_DIR}/dictBuilder
)

target_compile_options(zstd PRIVATE -fPIC)


=======
>>>>>>> 08c2b3fc
# Build compact_vector library
add_library(compact_vector INTERFACE)
target_include_directories(compact_vector INTERFACE ${CMAKE_CURRENT_SOURCE_DIR}/compact_vector/include)
target_sources(compact_vector
  INTERFACE ${CMAKE_CURRENT_SOURCE_DIR}/compact_vector/include/compact_iterator.hpp
  INTERFACE ${CMAKE_CURRENT_SOURCE_DIR}/compact_vector/include/compact_vector.hpp
  INTERFACE ${CMAKE_CURRENT_SOURCE_DIR}/compact_vector/include/const_iterator_traits.hpp
  INTERFACE ${CMAKE_CURRENT_SOURCE_DIR}/compact_vector/include/parallel_iterator_traits.hpp
  INTERFACE ${CMAKE_CURRENT_SOURCE_DIR}/compact_vector/include/prefetch_iterator_traits.hpp
)
target_compile_options(compact_vector INTERFACE -Wno-cast-qual -Wno-old-style-cast -Wno-shorten-64-to-32 -Wno-shadow -Wno-reserved-id-macro -Wno-atomic-implicit-seq-cst)


# Build uninitialized_vector library
add_library(uninitialized_vector INTERFACE)
target_include_directories(uninitialized_vector INTERFACE ${CMAKE_CURRENT_SOURCE_DIR}/uninitialized_vector/)
target_sources(uninitialized_vector INTERFACE ${CMAKE_CURRENT_SOURCE_DIR}/uninitialized_vector/uninitialized_vector.hpp)


# Build custom jemalloc library
if(NOT APPLE)
  # Only configure jemalloc for non-Apple builds, as we cannot properly replace the allocator on Mac using static linking:
  #   If you ./configure jemalloc with --with-jemalloc-prefix="" on OSX and static link the library, your malloc's will
  #   be handled by jemalloc. However, dynamically linked libraries will still use the default system zone. That is, any
  #   *.so files that get dynamically linked to your application will not use jemalloc, even if the main object file has
  #   been statically linked to jemalloc. This is different from linux. On linux, if the main object file is statically
  #   linked to jemalloc, then all malloc's performed by libraries dynamically linked to your application will go
  #   through jemalloc.
  #  https://github.com/exabytes18/jemalloc-example
  set(JEMALLOC_LIB_PATH ${CMAKE_CURRENT_BINARY_DIR}/jemalloc/lib/libjemalloc.so)

  if(CMAKE_CURRENT_SOURCE_DIR MATCHES "[ \t\r\n]" OR CMAKE_CURRENT_BINARY_DIR MATCHES "[ \t\r\n]")
    # It looks like `--prefix=<...>` does not work too well if the prefix has a whitespace. We did not spend too long
    # trying to get this to work as (1) this is easy to fix by the user, (2) it has only come up once in a long time, and
    # (3) Makefiles are notoriously bad with spaces: http://savannah.gnu.org/bugs/?712
    message(FATAL_ERROR "jemalloc cannot be built with whitespaces in the directory path. Please make sure Hyrise is being compiled with a path not containing any whitespaces.")
  endif()

  include(ExternalProject)
  set(JEMALLOC_COMPILER_ENVIRONMENT "CC=\"${CMAKE_C_COMPILER_LAUNCHER} ${CMAKE_C_COMPILER}\" CXX=\"${CMAKE_CXX_COMPILER_LAUNCHER} ${CMAKE_CXX_COMPILER}\"")
  externalproject_add(
      libjemalloc

      SOURCE_DIR ${CMAKE_CURRENT_SOURCE_DIR}/jemalloc
      BINARY_DIR ${CMAKE_CURRENT_BINARY_DIR}/jemalloc
      # Executing autoconf and the configure script with suppressed output, only printing it in case of non-zero return
      CONFIGURE_COMMAND bash -c "cd <SOURCE_DIR> && if [ ! -f ./configure ] $<SEMICOLON> then autoconf $<SEMICOLON> fi && \
                                 cd <BINARY_DIR> && output=$(${JEMALLOC_COMPILER_ENVIRONMENT} <SOURCE_DIR>/configure --prefix=<BINARY_DIR> 2>&1) || \
                                 (printf \"$output\\n\" && false)"
      BUILD_COMMAND bash -c "output=$(${MAC_INCLUDES} make 2>&1) || (printf \"$output\\n\" && false)"
      INSTALL_COMMAND false  # install should never be called, this is a safe guard that fails if it is
      STEP_TARGETS build
      BUILD_BYPRODUCTS ${JEMALLOC_LIB_PATH}
  )

  file(GLOB_RECURSE JEMALLOC_FILES ${CMAKE_CURRENT_SOURCE_DIR}/jemalloc/*)
  externalproject_add_step(
    libjemalloc
    check_for_changes
    # Make sure that we rebuild jemalloc when a file changes
    DEPENDERS configure
    DEPENDS "${JEMALLOC_FILES}"
    COMMAND bash -c "(cd ${CMAKE_CURRENT_BINARY_DIR}/jemalloc && make distclean >/dev/null 2>/dev/null) || true"
  )
  add_library(custom_jemalloc SHARED IMPORTED GLOBAL)
  add_dependencies(custom_jemalloc libjemalloc-build)  # ...-build is generated by STEP_TARGETS
  set_target_properties(custom_jemalloc PROPERTIES IMPORTED_LOCATION ${JEMALLOC_LIB_PATH})
endif()


# Build tpcds_dbgen library
set(TPCDS_KIT_DIR ${CMAKE_CURRENT_SOURCE_DIR}/tpcds-kit/tools)
add_library(tpcds_dbgen
  STATIC
  ${TPCDS_KIT_DIR}/address.c
  ${TPCDS_KIT_DIR}/build_support.c
  ${TPCDS_KIT_DIR}/date.c
  ${TPCDS_KIT_DIR}/decimal.c
  ${TPCDS_KIT_DIR}/dist.c
  ${TPCDS_KIT_DIR}/modified_driver.c
  ${TPCDS_KIT_DIR}/error_msg.c
  ${TPCDS_KIT_DIR}/genrand.c
  ${TPCDS_KIT_DIR}/join.c
  ${TPCDS_KIT_DIR}/list.c
  ${TPCDS_KIT_DIR}/load.c
  ${TPCDS_KIT_DIR}/misc.c
  ${TPCDS_KIT_DIR}/nulls.c
  ${TPCDS_KIT_DIR}/parallel.c
  ${TPCDS_KIT_DIR}/permute.c
  ${TPCDS_KIT_DIR}/pricing.c
  ${TPCDS_KIT_DIR}/print.c
  ${TPCDS_KIT_DIR}/r_params.c
  ${TPCDS_KIT_DIR}/StringBuffer.c
  ${TPCDS_KIT_DIR}/tdef_functions.c
  ${TPCDS_KIT_DIR}/tdefs.c
  ${TPCDS_KIT_DIR}/text.c
  ${TPCDS_KIT_DIR}/scd.c
  ${TPCDS_KIT_DIR}/scaling.c
  ${TPCDS_KIT_DIR}/release.c
  ${TPCDS_KIT_DIR}/sparse.c
  ${TPCDS_KIT_DIR}/validate.c

  ${TPCDS_KIT_DIR}/dbgen_version.c

  ${TPCDS_KIT_DIR}/s_brand.c
  ${TPCDS_KIT_DIR}/s_call_center.c
  ${TPCDS_KIT_DIR}/s_catalog.c
  ${TPCDS_KIT_DIR}/s_catalog_order.c
  ${TPCDS_KIT_DIR}/s_catalog_order_lineitem.c
  ${TPCDS_KIT_DIR}/s_catalog_page.c
  ${TPCDS_KIT_DIR}/s_catalog_promotional_item.c
  ${TPCDS_KIT_DIR}/s_catalog_returns.c
  ${TPCDS_KIT_DIR}/s_category.c
  ${TPCDS_KIT_DIR}/s_class.c
  ${TPCDS_KIT_DIR}/s_company.c
  ${TPCDS_KIT_DIR}/s_customer_address.c
  ${TPCDS_KIT_DIR}/s_customer.c
  ${TPCDS_KIT_DIR}/s_division.c
  ${TPCDS_KIT_DIR}/s_inventory.c
  ${TPCDS_KIT_DIR}/s_item.c
  ${TPCDS_KIT_DIR}/s_manager.c
  ${TPCDS_KIT_DIR}/s_manufacturer.c
  ${TPCDS_KIT_DIR}/s_market.c
  ${TPCDS_KIT_DIR}/s_pline.c
  ${TPCDS_KIT_DIR}/s_product.c
  ${TPCDS_KIT_DIR}/s_promotion.c
  ${TPCDS_KIT_DIR}/s_purchase.c
  ${TPCDS_KIT_DIR}/s_reason.c
  ${TPCDS_KIT_DIR}/s_store.c
  ${TPCDS_KIT_DIR}/s_store_promotional_item.c
  ${TPCDS_KIT_DIR}/s_store_returns.c
  ${TPCDS_KIT_DIR}/s_subcategory.c
  ${TPCDS_KIT_DIR}/s_subclass.c
  ${TPCDS_KIT_DIR}/s_warehouse.c
  ${TPCDS_KIT_DIR}/s_web_order.c
  ${TPCDS_KIT_DIR}/s_web_order_lineitem.c
  ${TPCDS_KIT_DIR}/s_web_page.c
  ${TPCDS_KIT_DIR}/s_web_promotinal_item.c
  ${TPCDS_KIT_DIR}/s_web_returns.c
  ${TPCDS_KIT_DIR}/s_web_site.c
  ${TPCDS_KIT_DIR}/s_zip_to_gmt.c

  ${TPCDS_KIT_DIR}/w_call_center.c
  ${TPCDS_KIT_DIR}/w_catalog_page.c
  ${TPCDS_KIT_DIR}/w_catalog_returns.c
  ${TPCDS_KIT_DIR}/w_catalog_sales.c
  ${TPCDS_KIT_DIR}/w_customer_address.c
  ${TPCDS_KIT_DIR}/w_customer.c
  ${TPCDS_KIT_DIR}/w_customer_demographics.c
  ${TPCDS_KIT_DIR}/w_datetbl.c
  ${TPCDS_KIT_DIR}/w_household_demographics.c
  ${TPCDS_KIT_DIR}/w_income_band.c
  ${TPCDS_KIT_DIR}/w_inventory.c
  ${TPCDS_KIT_DIR}/w_item.c
  ${TPCDS_KIT_DIR}/w_promotion.c
  ${TPCDS_KIT_DIR}/w_reason.c
  ${TPCDS_KIT_DIR}/w_ship_mode.c
  ${TPCDS_KIT_DIR}/w_store.c
  ${TPCDS_KIT_DIR}/w_store_returns.c
  ${TPCDS_KIT_DIR}/w_store_sales.c
  ${TPCDS_KIT_DIR}/w_timetbl.c
  ${TPCDS_KIT_DIR}/w_warehouse.c
  ${TPCDS_KIT_DIR}/w_web_page.c
  ${TPCDS_KIT_DIR}/w_web_returns.c
  ${TPCDS_KIT_DIR}/w_web_sales.c
  ${TPCDS_KIT_DIR}/w_web_site.c)

target_include_directories(tpcds_dbgen
  PUBLIC
  ${CMAKE_CURRENT_SOURCE_DIR})

target_compile_definitions(
  tpcds_dbgen
  PUBLIC
  -DLINUX)

target_compile_options(
  tpcds_dbgen
  PRIVATE

  -Wno-format
  -Wno-implicit-int
  -Wno-incompatible-pointer-types
  -Wno-unused-result
)

if ("${CMAKE_CXX_COMPILER_ID}" STREQUAL "Clang")
target_compile_options(
  tpcds_dbgen
  PRIVATE

  -Wno-parentheses-equality
)
endif()

include(ExternalProject)
externalproject_add(
    jcchDbgen

    SOURCE_DIR ${CMAKE_CURRENT_SOURCE_DIR}/jcch-dbgen
    BINARY_DIR ${CMAKE_CURRENT_BINARY_DIR}/jcch-dbgen
    CONFIGURE_COMMAND bash -c "cp -r ${CMAKE_CURRENT_SOURCE_DIR}/jcch-dbgen/* ."
    BUILD_COMMAND bash -c "output=$(make 2>&1) || (printf \"$output\\n\" && false)"
    INSTALL_COMMAND false  # install should never be called, this is a safe guard that fails if it is
    STEP_TARGETS build
)

file(GLOB_RECURSE JCCH_DBGEN_FILES ${CMAKE_CURRENT_SOURCE_DIR}/jcch-dbgen/*)
externalproject_add_step(
  jcchDbgen
  check_for_changes
  # Make sure that we rebuild jcch-dbgen when a file changes
  DEPENDERS configure
  DEPENDS "${JCCH_DBGEN_FILES}"
  COMMAND bash -c "(cd ${CMAKE_CURRENT_BINARY_DIR}/jcch-dbgen && make distclean >/dev/null 2>/dev/null) || true"
)<|MERGE_RESOLUTION|>--- conflicted
+++ resolved
@@ -100,86 +100,6 @@
 )
 target_compile_options(lz4 PRIVATE -fPIC)
 
-<<<<<<< HEAD
-# Build zstd library
-set(ZSTD_LIBRARY_DIR zstd/lib)
-add_library (zstd
-    ${ZSTD_LIBRARY_DIR}/common/bitstream.h
-    ${ZSTD_LIBRARY_DIR}/common/compiler.h
-    ${ZSTD_LIBRARY_DIR}/common/cpu.h
-    ${ZSTD_LIBRARY_DIR}/common/debug.c
-    ${ZSTD_LIBRARY_DIR}/common/debug.h
-    ${ZSTD_LIBRARY_DIR}/common/entropy_common.c
-    ${ZSTD_LIBRARY_DIR}/common/error_private.c
-    ${ZSTD_LIBRARY_DIR}/common/error_private.h
-    ${ZSTD_LIBRARY_DIR}/common/fse.h
-    ${ZSTD_LIBRARY_DIR}/common/fse_decompress.c
-    ${ZSTD_LIBRARY_DIR}/common/huf.h
-    ${ZSTD_LIBRARY_DIR}/common/mem.h
-    ${ZSTD_LIBRARY_DIR}/common/pool.c
-    ${ZSTD_LIBRARY_DIR}/common/pool.h
-    ${ZSTD_LIBRARY_DIR}/common/threading.c
-    ${ZSTD_LIBRARY_DIR}/common/threading.h
-    ${ZSTD_LIBRARY_DIR}/common/xxhash.c
-    ${ZSTD_LIBRARY_DIR}/common/xxhash.h
-    ${ZSTD_LIBRARY_DIR}/common/zstd_common.c
-    ${ZSTD_LIBRARY_DIR}/common/zstd_internal.h
-    ${ZSTD_LIBRARY_DIR}/compress/fse_compress.c
-    ${ZSTD_LIBRARY_DIR}/compress/hist.c
-    ${ZSTD_LIBRARY_DIR}/compress/hist.h
-    ${ZSTD_LIBRARY_DIR}/compress/huf_compress.c
-    ${ZSTD_LIBRARY_DIR}/compress/zstd_compress.c
-    ${ZSTD_LIBRARY_DIR}/compress/zstd_compress_internal.h
-    ${ZSTD_LIBRARY_DIR}/compress/zstd_compress_literals.c
-    ${ZSTD_LIBRARY_DIR}/compress/zstd_compress_literals.h
-    ${ZSTD_LIBRARY_DIR}/compress/zstd_compress_sequences.c
-    ${ZSTD_LIBRARY_DIR}/compress/zstd_compress_sequences.h
-    ${ZSTD_LIBRARY_DIR}/compress/zstd_compress_superblock.c
-    ${ZSTD_LIBRARY_DIR}/compress/zstd_compress_superblock.h
-    ${ZSTD_LIBRARY_DIR}/compress/zstd_cwksp.h
-    ${ZSTD_LIBRARY_DIR}/compress/zstd_double_fast.c
-    ${ZSTD_LIBRARY_DIR}/compress/zstd_double_fast.h
-    ${ZSTD_LIBRARY_DIR}/compress/zstd_fast.c
-    ${ZSTD_LIBRARY_DIR}/compress/zstd_fast.h
-    ${ZSTD_LIBRARY_DIR}/compress/zstd_lazy.c
-    ${ZSTD_LIBRARY_DIR}/compress/zstd_lazy.h
-    ${ZSTD_LIBRARY_DIR}/compress/zstd_ldm.c
-    ${ZSTD_LIBRARY_DIR}/compress/zstd_ldm.h
-    ${ZSTD_LIBRARY_DIR}/compress/zstd_opt.c
-    ${ZSTD_LIBRARY_DIR}/compress/zstd_opt.h
-    ${ZSTD_LIBRARY_DIR}/compress/zstdmt_compress.c
-    ${ZSTD_LIBRARY_DIR}/compress/zstdmt_compress.h
-    ${ZSTD_LIBRARY_DIR}/decompress/huf_decompress.c
-    ${ZSTD_LIBRARY_DIR}/decompress/zstd_ddict.c
-    ${ZSTD_LIBRARY_DIR}/decompress/zstd_ddict.h
-    ${ZSTD_LIBRARY_DIR}/decompress/zstd_decompress.c
-    ${ZSTD_LIBRARY_DIR}/decompress/zstd_decompress_block.c
-    ${ZSTD_LIBRARY_DIR}/decompress/zstd_decompress_block.h
-    ${ZSTD_LIBRARY_DIR}/decompress/zstd_decompress_internal.h
-    ${ZSTD_LIBRARY_DIR}/dictBuilder/cover.c
-    ${ZSTD_LIBRARY_DIR}/dictBuilder/cover.h
-    ${ZSTD_LIBRARY_DIR}/dictBuilder/divsufsort.c
-    ${ZSTD_LIBRARY_DIR}/dictBuilder/divsufsort.h
-    ${ZSTD_LIBRARY_DIR}/dictBuilder/fastcover.c
-    ${ZSTD_LIBRARY_DIR}/dictBuilder/zdict.c
-    ${ZSTD_LIBRARY_DIR}/zstd.h
-)
-
-target_include_directories(
-    zstd
-
-    PUBLIC
-    ${ZSTD_LIBRARY_DIR}
-    ${ZSTD_LIBRARY_DIR}/common
-    ${ZSTD_LIBRARY_DIR}/compress
-    ${ZSTD_LIBRARY_DIR}/dictBuilder
-)
-
-target_compile_options(zstd PRIVATE -fPIC)
-
-
-=======
->>>>>>> 08c2b3fc
 # Build compact_vector library
 add_library(compact_vector INTERFACE)
 target_include_directories(compact_vector INTERFACE ${CMAKE_CURRENT_SOURCE_DIR}/compact_vector/include)
